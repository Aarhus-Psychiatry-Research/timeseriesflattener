<a href="https://github.com/Aarhus-Psychiatry-Research/timeseriesflattener"><img src="https://github.com/Aarhus-Psychiatry-Research/timeseriesflattener/blob/main/docs/_static/icon.png?raw=true" width="220" align="right"/></a>

# Timeseriesflattener

[![github actions docs](https://github.com/Aarhus-Psychiatry-Research/timeseriesflattener/actions/workflows/documentation.yml/badge.svg)](https://aarhus-psychiatry-research.github.io/timeseriesflattener/)
[![github actions pytest](https://github.com/Aarhus-Psychiatry-Research/timeseriesflattener/actions/workflows/main_test_and_release.yml/badge.svg)](https://github.com/Aarhus-Psychiatry-Research/timeseriesflattener/actions)
![python versions](https://img.shields.io/badge/Python-%3E=3.9-blue)
[![Code style: black](https://img.shields.io/badge/Code%20Style-Black-black)](https://black.readthedocs.io/en/stable/the_black_code_style/current_style.html)

[![PyPI version](https://badge.fury.io/py/timeseriesflattener.svg)](https://pypi.org/project/timeseriesflattener/)

<<<<<<< HEAD
Time series from e.g. electronic health records often have a large number of variables, are sampled at irregular intervals and tend to have a large number of missing values. Before this type of data can be used for prediction modelling with machine learning methods such as logistic regression or XGBoost, the data needs to be reshaped. In essence, the time series need to be *flattened* so that each prediction time is represented by a set of predictor values and an outcome value. These predictor values can be constructed by aggregating the preceding values in the time series within a certain time window. This process lays the foundation for further analyses and requires handling a number of tasks such as 1) how to deal with missing values, 2) which value to use if none fall within the prediction window, and 3) how to handle predictors that attempt to look further back than the start of the dataset.  

`timeseriesflattener` aims to simplify this process by providing an easy-to-use and fully-specified pipeline for flattening complex time series. `timeseriesflattener` implements all the functionality required for aggregating features in specific time windows, grouped by e.g. patient IDs, in a computationally efficient manner. 

## Functionality
`timeseriesflattener` includes features required for converting any number of (irregular) time series into a single dataframe with a row for each desired prediction time and columns for each constructed feature. Raw values are aggregated by an ID column, which allows for e.g. aggregating values for each patient independently.

When constructing feature sets from time series in general, or medical time series in particular, there are several choices one needs to make. 

1. When to issue predictions (*prediction time*). E.g. at every physical visit, every morning, or another clinically meaningful time.
2. How far back/ahead from the prediction times to look for raw values (*lookbehind/lookahead*). 
3. Which method to use for aggregation if multiple values exist in the lookbehind.
4. Which value to use if there are no data points in the lookbehind.

![Terminology: A: *Lookbehind* determines how far back in time to look for values for predictors, whereas *lookahead* determines how far into the future to look for outcome values. A *prediction time* indicates at which point the model issues a prediction, and is used as a reference for the *lookbehind* and *lookahead*.  B: Labels for prediction times are true negatives if the outcome never occurs, or if the outcome happens outside the lookahead window. Labels are only true positives if the outcome occurs inside the lookahead window. C) Values within the *lookbehind* window are aggregated using a specified function, for example the mean as shown in this example, or max/min etc. D) Prediction times are dropped if the *lookbehind* extends further back in time than the start of the dataset or if the *lookahead* extends further than the end of the dataset. This behaviour is optional](https://github.com/Aarhus-Psychiatry-Research/timeseriesflattener/tree/main/docs/_static/terminology_figure.png)

The above figure graphically represents the terminology used in the package. **A:** *Lookbehind* determines how far back in time to look for values for predictors, whereas *lookahead* determines how far into the future to look for outcome values. A *prediction time* indicates at which point the model issues a prediction, and is used as a reference for the *lookbehind* and *lookahead*.  **B:** Labels for prediction times are true negatives if the outcome never occurs, or if the outcome happens outside the lookahead window. Labels are only true positives if the outcome occurs inside the lookahead window. **C)** Values within the *lookbehind* window are aggregated using a specified function, for example the mean as shown in this example, or max/min etc. **D)** Prediction times are dropped if the *lookbehind* extends further back in time than the start of the dataset or if the *lookahead* extends further than the end of the dataset. This behaviour is optional.

Multiple lookbehind windows and aggregation functions can be specified for each feature to obtain a rich representation of the data. See the [tutorials](placeholder) for example use cases.
=======
>>>>>>> e5c658e7

## Roadmap
Roadmap is tracked on our [kanban board](https://github.com/orgs/Aarhus-Psychiatry-Research/projects/11/views/1).

## 🔧 Installation
To get started using timeseriesflattener simply install it using pip by running the following line in your terminal:

```
pip install timeseriesflattener
```

## Quick start

```py
import pandas as pd
import numpy as np

if __name__ == "__main__":

    # Load a dataframe with times you wish to make a prediction
    prediction_times_df = pd.DataFrame(
        {
            "id": [1, 1, 2, 2],
            "date": ["2020-01-01", "2020-02-01", "2020-02-01", "2020-03-01"],
        }
    )
    # Load a dataframe with raw values you wish to aggregate as predictors
    predictor_df = pd.DataFrame(
        {
            "id": [1, 1, 1, 2, 2, 2],
            "date": [
                "2020-01-15",
                "2019-12-10",
                "2019-12-15",
                "2020-01-13",
                "2020-02-02",
                "2020-02-03",
            ],
            "value": [1, 2, 3, 4, 5, 6],
        }
    )
    # Load a dataframe specifying when the outcome occurs
    outcome_df = pd.DataFrame({"id": [1], "date": ["2020-03-01"], "value": [1]})

    # Specify how to aggregate the predictors and define the outcome
    from timeseriesflattener.feature_spec_objects import PredictorSpec, OutcomeSpec
    from timeseriesflattener.resolve_multiple_functions import mean, maximum

    predictor_spec = PredictorSpec(
        values_df=predictor_df,
        lookbehind_days=15,
        fallback=np.nan,
        id_col_name="id",
        timestamp_col_name="date",
        resolve_multiple_fn=mean,
        feature_name="test_feature",
    )
    outcome_spec = OutcomeSpec(
        values_df=outcome_df,
        lookahead_days=31,
        fallback=0,
        id_col_name="id",
        timestamp_col_name="date",
        resolve_multiple_fn=maximum,
        feature_name="test_outcome",
        incident=False,
    )

    # Instantiate TimeseriesFlattener with the prediction _times_df
    from timeseriesflattener import TimeseriesFlattener

    ts_flattener = TimeseriesFlattener(
        prediction_times_df=prediction_times_df,
        id_col_name="id",
        timestamp_col_name="date",
        n_workers=1,
        drop_pred_times_with_insufficient_look_distance=True,
    )
# Add the specifications and compute the predictor and outcome
    ts_flattener.add_spec([predictor_spec, outcome_spec])
    ts_flattener.compute()
    ts_flattener.get_df()

    ## Add markdown table of output (when bugs are fixed)


```

## 📖 Documentation

| Documentation          |                                                                                              |
| ---------------------- | -------------------------------------------------------------------------------------------- |
| 🎛 **[API References]** | The detailed reference for timeseriesflattener's API. Including function documentation |
| 🙋 **[FAQ]**            | Frequently asked question                                                                    |

[api references]: https://Aarhus-Psychiatry-Research.github.io/timeseriesflattener/
[FAQ]: https://Aarhus-Psychiatry-Research.github.io/timeseriesflattener/faq.html

## 💬 Where to ask questions

| Type                           |                        |
| ------------------------------ | ---------------------- |
| 🚨 **Bug Reports**              | [GitHub Issue Tracker] |
| 🎁 **Feature Requests & Ideas** | [GitHub Issue Tracker] |
| 👩‍💻 **Usage Questions**          | [GitHub Discussions]   |
| 🗯 **General Discussion**       | [GitHub Discussions]   |

[github issue tracker]: https://github.com/Aarhus-Psychiatry-Research/timeseriesflattener/issues
[github discussions]: https://github.com/Aarhus-Psychiatry-Research/timeseriesflattener/discussions


## 🎓 Projects
PSYCOP projects which use `timeseriesflattener`. Note that some of these projects have yet to be published and are thus private.

| Project                 | Publications |                                                                                                                                                                                                                                       |
| ----------------------- | ------------ | ------------------------------------------------------------------------------------------------------------------------------------------------------------------------------------------------------------------------------------- |
| **[Type 2 Diabetes]**   |              | Prediction of type 2 diabetes among patients with visits to psychiatric hospital departments                                                                                                                                          |
| **[Cancer]**            |              | Prediction of Cancer among patients with visits to psychiatric hospital departments                                                                                                                                                   |
| **[COPD]**              |              | Prediction of Chronic obstructive pulmonary disease (COPD) among patients with visits to psychiatric hospital departments                                                                                                             |
| **[Forced admissions]** |              | Prediction of forced admissions of patients to the psychiatric hospital departments. Encompasses two seperate projects: 1. Prediciting at time of discharge for inpatient admissions. 2. Predicting day before outpatient admissions. |
| **[Coercion]**          |              | Prediction of coercion among patients admittied to the hospital psychiatric department. Encompasses predicting mechanical restraint, sedative medication and manual restraint 48 hours before coercion occurs.                        |


[Type 2 diabetes]: https://github.com/Aarhus-Psychiatry-Research/psycop-t2d
[Cancer]: https://github.com/Aarhus-Psychiatry-Research/psycop-cancer
[COPD]: https://github.com/Aarhus-Psychiatry-Research/psycop-copd
[Forced admissions]: https://github.com/Aarhus-Psychiatry-Research/psycop-forced-admissions
[Coercion]: https://github.com/Aarhus-Psychiatry-Research/pyscop-coercion<|MERGE_RESOLUTION|>--- conflicted
+++ resolved
@@ -9,7 +9,6 @@
 
 [![PyPI version](https://badge.fury.io/py/timeseriesflattener.svg)](https://pypi.org/project/timeseriesflattener/)
 
-<<<<<<< HEAD
 Time series from e.g. electronic health records often have a large number of variables, are sampled at irregular intervals and tend to have a large number of missing values. Before this type of data can be used for prediction modelling with machine learning methods such as logistic regression or XGBoost, the data needs to be reshaped. In essence, the time series need to be *flattened* so that each prediction time is represented by a set of predictor values and an outcome value. These predictor values can be constructed by aggregating the preceding values in the time series within a certain time window. This process lays the foundation for further analyses and requires handling a number of tasks such as 1) how to deal with missing values, 2) which value to use if none fall within the prediction window, and 3) how to handle predictors that attempt to look further back than the start of the dataset.  
 
 `timeseriesflattener` aims to simplify this process by providing an easy-to-use and fully-specified pipeline for flattening complex time series. `timeseriesflattener` implements all the functionality required for aggregating features in specific time windows, grouped by e.g. patient IDs, in a computationally efficient manner. 
@@ -29,8 +28,6 @@
 The above figure graphically represents the terminology used in the package. **A:** *Lookbehind* determines how far back in time to look for values for predictors, whereas *lookahead* determines how far into the future to look for outcome values. A *prediction time* indicates at which point the model issues a prediction, and is used as a reference for the *lookbehind* and *lookahead*.  **B:** Labels for prediction times are true negatives if the outcome never occurs, or if the outcome happens outside the lookahead window. Labels are only true positives if the outcome occurs inside the lookahead window. **C)** Values within the *lookbehind* window are aggregated using a specified function, for example the mean as shown in this example, or max/min etc. **D)** Prediction times are dropped if the *lookbehind* extends further back in time than the start of the dataset or if the *lookahead* extends further than the end of the dataset. This behaviour is optional.
 
 Multiple lookbehind windows and aggregation functions can be specified for each feature to obtain a rich representation of the data. See the [tutorials](placeholder) for example use cases.
-=======
->>>>>>> e5c658e7
 
 ## Roadmap
 Roadmap is tracked on our [kanban board](https://github.com/orgs/Aarhus-Psychiatry-Research/projects/11/views/1).
