--- conflicted
+++ resolved
@@ -55,16 +55,6 @@
    "metadata": {},
    "outputs": [
     {
-<<<<<<< HEAD
-     "ename": "",
-     "evalue": "",
-     "output_type": "error",
-     "traceback": [
-      "\u001b[1;31mRunning cells with '.venv' requires the ipykernel package.\n",
-      "\u001b[1;31mRun the following command to install 'ipykernel' into the Python environment. \n",
-      "\u001b[1;31mCommand: '/Users/au554730/Desktop/Projects/timeseriesflattener/.venv/bin/python -m pip install ipykernel -U --force-reinstall'"
-     ]
-=======
      "data": {
       "text/html": [
        "<pre style=\"white-space:pre;overflow-x:auto;line-height:normal;font-family:Menlo,'DejaVu Sans Mono',consolas,'Courier New',monospace\">╭──────────────────────────────────────────────── skimpy summary ─────────────────────────────────────────────────╮\n",
@@ -153,7 +143,6 @@
      "execution_count": 1,
      "metadata": {},
      "output_type": "execute_result"
->>>>>>> fe704d94
     }
    ],
    "source": [
@@ -192,16 +181,6 @@
    "metadata": {},
    "outputs": [
     {
-<<<<<<< HEAD
-     "ename": "",
-     "evalue": "",
-     "output_type": "error",
-     "traceback": [
-      "\u001b[1;31mRunning cells with '.venv' requires the ipykernel package.\n",
-      "\u001b[1;31mRun the following command to install 'ipykernel' into the Python environment. \n",
-      "\u001b[1;31mCommand: '/Users/au554730/Desktop/Projects/timeseriesflattener/.venv/bin/python -m pip install ipykernel -U --force-reinstall'"
-     ]
-=======
      "data": {
       "text/html": [
        "<pre style=\"white-space:pre;overflow-x:auto;line-height:normal;font-family:Menlo,'DejaVu Sans Mono',consolas,'Courier New',monospace\">╭──────────────────────────────────────────────── skimpy summary ─────────────────────────────────────────────────╮\n",
@@ -294,7 +273,6 @@
      "execution_count": 2,
      "metadata": {},
      "output_type": "execute_result"
->>>>>>> fe704d94
     }
    ],
    "source": [
@@ -330,16 +308,6 @@
    "metadata": {},
    "outputs": [
     {
-<<<<<<< HEAD
-     "ename": "",
-     "evalue": "",
-     "output_type": "error",
-     "traceback": [
-      "\u001b[1;31mRunning cells with '.venv' requires the ipykernel package.\n",
-      "\u001b[1;31mRun the following command to install 'ipykernel' into the Python environment. \n",
-      "\u001b[1;31mCommand: '/Users/au554730/Desktop/Projects/timeseriesflattener/.venv/bin/python -m pip install ipykernel -U --force-reinstall'"
-     ]
-=======
      "data": {
       "text/html": [
        "<pre style=\"white-space:pre;overflow-x:auto;line-height:normal;font-family:Menlo,'DejaVu Sans Mono',consolas,'Courier New',monospace\">╭──────────────────────────────────────────────── skimpy summary ─────────────────────────────────────────────────╮\n",
@@ -418,7 +386,6 @@
      "execution_count": 3,
      "metadata": {},
      "output_type": "execute_result"
->>>>>>> fe704d94
     }
    ],
    "source": [
@@ -460,16 +427,6 @@
    "metadata": {},
    "outputs": [
     {
-<<<<<<< HEAD
-     "ename": "",
-     "evalue": "",
-     "output_type": "error",
-     "traceback": [
-      "\u001b[1;31mRunning cells with '.venv' requires the ipykernel package.\n",
-      "\u001b[1;31mRun the following command to install 'ipykernel' into the Python environment. \n",
-      "\u001b[1;31mCommand: '/Users/au554730/Desktop/Projects/timeseriesflattener/.venv/bin/python -m pip install ipykernel -U --force-reinstall'"
-     ]
-=======
      "data": {
       "text/html": [
        "<pre style=\"white-space:pre;overflow-x:auto;line-height:normal;font-family:Menlo,'DejaVu Sans Mono',consolas,'Courier New',monospace\">╭──────────────────────────────────────────────── skimpy summary ─────────────────────────────────────────────────╮\n",
@@ -560,7 +517,6 @@
      "execution_count": 4,
      "metadata": {},
      "output_type": "execute_result"
->>>>>>> fe704d94
     }
    ],
    "source": [
@@ -639,7 +595,6 @@
    ],
    "source": [
     "import datetime as dt\n",
-<<<<<<< HEAD
     "\n",
     "import pandas as pd\n",
     "from timeseriesflattenerv2.aggregators import MaxAggregator\n",
@@ -647,15 +602,6 @@
     "from timeseriesflattenerv2.feature_specs.outcome import BooleanOutcomeSpec\n",
     "from timeseriesflattenerv2.feature_specs.timestamp_frame import TimestampValueFrame\n",
     "\n",
-=======
-    "\n",
-    "import pandas as pd\n",
-    "from timeseriesflattenerv2.aggregators import MaxAggregator\n",
-    "from timeseriesflattenerv2.feature_specs.meta import ValueFrame\n",
-    "from timeseriesflattenerv2.feature_specs.outcome import BooleanOutcomeSpec\n",
-    "from timeseriesflattenerv2.feature_specs.timestamp_frame import TimestampValueFrame\n",
-    "\n",
->>>>>>> fe704d94
     "test_df = pd.DataFrame({\"entity_id\": [0], \"timestamp\": [pd.Timestamp(\"2020-01-01\")]})\n",
     "\n",
     "outcome_spec = BooleanOutcomeSpec(\n",
@@ -674,11 +620,6 @@
    "metadata": {},
    "source": [
     "Since our outcome is binary, we want each prediction time to be labeled with 0 for the outcome if none is present within lookahead days. To do this, we use the fallback argument, which specifies the default value to use if none are found in `values_df` within `lookahead`. For the BooleanOutcomeSpec, this is hardcoded to 0.\n",
-<<<<<<< HEAD
-=======
-    "\n",
-    "Your use case determines how you want to handle multiple outcome values within lookahead days. In this case, we decide that any prediction time with at least one outcome (a timestamp in the loaded outcome data with a corresponding value of 1) within the specified lookahead days is \"positive\". I.e., if there is both a 0 and a 1 within lookahead days, the prediction time should be labeled with a 1. We set `aggregators = [MaxAggregator()]` to accomplish this.\n",
->>>>>>> fe704d94
     "\n",
     "Your use case determines how you want to handle multiple outcome values within lookahead days. In this case, we decide that any prediction time with at least one outcome (a timestamp in the loaded outcome data with a corresponding value of 1) within the specified lookahead days is \"positive\". I.e., if there is both a 0 and a 1 within lookahead days, the prediction time should be labeled with a 1. We set `aggregators = [MaxAggregator()]` to accomplish this.\n",
     "\n",
@@ -730,12 +671,7 @@
     "        entity_id_col_name=\"entity_id\",\n",
     "        init_df=df_synth_predictors.rename({\"value\": \"value_1\"}),\n",
     "        value_timestamp_col_name=\"timestamp\",\n",
-<<<<<<< HEAD
     "        ),\n",
-=======
-    "        value_col_name=\"value_1\",\n",
-    "    ),\n",
->>>>>>> fe704d94
     "    aggregators=[MeanAggregator()],\n",
     "    column_prefix=\"pred\",\n",
     "    fallback=np.nan,\n",
@@ -751,8 +687,7 @@
     "![](img/term_c.png)\n",
     "\n",
     "Values within the _lookbehind_ window are aggregated using `aggregators`, for example the mean as shown in this example, or max/min etc.\n"
-<<<<<<< HEAD
-=======
+
    ]
   },
   {
@@ -760,23 +695,12 @@
    "metadata": {},
    "source": [
     "Note that we rename the value column to value_1. The value column's name determines the name of the output column after aggregation. To avoid multiple output columns with the same name, all input value columns must have unique names.\n"
->>>>>>> fe704d94
-   ]
-  },
-  {
-   "cell_type": "markdown",
-   "metadata": {},
-   "source": [
-<<<<<<< HEAD
-    "Note that we rename the value column to value_1. The value column's name determines the name of the output column after aggregation. To avoid multiple output columns with the same name, all input value columns must have unique names.\n"
-   ]
-  },
-  {
-   "cell_type": "markdown",
-   "metadata": {},
-   "source": [
-=======
->>>>>>> fe704d94
+   ]
+  },
+  {
+   "cell_type": "markdown",
+   "metadata": {},
+   "source": [
     "Temporal predictors can also be specified to look for values within a certain time range from the prediction time, similar to outcome specifications. For instance, you might want to create multiple predictors, where one looks for values within (0, 30) days, and another within (31, 182) days.\n",
     "\n",
     "This can easily be specified by passing a tuple[min_days, max_days] to the lookbehind_days parameter.\n"
@@ -804,10 +728,6 @@
     "        entity_id_col_name=\"entity_id\",\n",
     "        init_df=df_synth_predictors.rename({\"value\": \"value_2\"}),\n",
     "        value_timestamp_col_name=\"timestamp\",\n",
-<<<<<<< HEAD
-=======
-    "        value_col_name=\"value_2\",\n",
->>>>>>> fe704d94
     "    ),\n",
     "    aggregators=[MeanAggregator()],\n",
     "    column_prefix=\"pred\",\n",
@@ -833,16 +753,6 @@
    "metadata": {},
    "outputs": [
     {
-<<<<<<< HEAD
-     "ename": "",
-     "evalue": "",
-     "output_type": "error",
-     "traceback": [
-      "\u001b[1;31mRunning cells with '.venv' requires the ipykernel package.\n",
-      "\u001b[1;31mRun the following command to install 'ipykernel' into the Python environment. \n",
-      "\u001b[1;31mCommand: '/Users/au554730/Desktop/Projects/timeseriesflattener/.venv/bin/python -m pip install ipykernel -U --force-reinstall'"
-     ]
-=======
      "data": {
       "text/html": [
        "<div><style>\n",
@@ -878,18 +788,13 @@
      "execution_count": 8,
      "metadata": {},
      "output_type": "execute_result"
->>>>>>> fe704d94
     }
    ],
    "source": [
     "from timeseriesflattenerv2.feature_specs.static import StaticFrame\n",
     "\n",
     "sex_predictor_spec = StaticSpec(\n",
-<<<<<<< HEAD
     "    value_frame=StaticFrame(init_df=df_synth_sex),\n",
-=======
-    "    value_frame=StaticFrame(init_df=df_synth_sex, value_col_name=\"female\"),\n",
->>>>>>> fe704d94
     "    column_prefix=\"pred\",\n",
     "    fallback=np.nan,\n",
     ")\n",
@@ -902,11 +807,7 @@
    "cell_type": "markdown",
    "metadata": {},
    "source": [
-<<<<<<< HEAD
     "Note that we don't need to specify which columns to aggregate. Timeseriesflattener aggregates all columns that are not `entity_id_col_name` or `value_timestamp_col_name` and uses the name(s) of the column(s) for the output."
-=======
-    "Note that we also specify the \"value_col_name\", because the df_synth_sex df has its values in the \"female\" column. By default, tsflattener looks for a column names \"value\".\n"
->>>>>>> fe704d94
    ]
   },
   {
@@ -928,48 +829,6 @@
    ]
   },
   {
-<<<<<<< HEAD
-   "cell_type": "code",
-   "execution_count": null,
-   "metadata": {},
-   "outputs": [
-    {
-     "ename": "",
-     "evalue": "",
-     "output_type": "error",
-     "traceback": [
-      "\u001b[1;31mRunning cells with '.venv' requires the ipykernel package.\n",
-      "\u001b[1;31mRun the following command to install 'ipykernel' into the Python environment. \n",
-      "\u001b[1;31mCommand: '/Users/au554730/Desktop/Projects/timeseriesflattener/.venv/bin/python -m pip install ipykernel -U --force-reinstall'"
-     ]
-    }
-   ],
-   "source": [
-    "from timeseriesflattenerv2.feature_specs.prediction_times import PredictionTimeFrame\n",
-    "from timeseriesflattenerv2.flattener import Flattener\n",
-    "\n",
-    "flattener = Flattener(\n",
-    "    predictiontime_frame=PredictionTimeFrame(\n",
-    "        init_df=df_prediction_times, entity_id_col_name=\"entity_id\", timestamp_col_name=\"timestamp\"\n",
-    "    )\n",
-    ")"
-   ]
-  },
-  {
-   "cell_type": "code",
-   "execution_count": null,
-   "metadata": {},
-   "outputs": [
-    {
-     "ename": "",
-     "evalue": "",
-     "output_type": "error",
-     "traceback": [
-      "\u001b[1;31mRunning cells with '.venv' requires the ipykernel package.\n",
-      "\u001b[1;31mRun the following command to install 'ipykernel' into the Python environment. \n",
-      "\u001b[1;31mCommand: '/Users/au554730/Desktop/Projects/timeseriesflattener/.venv/bin/python -m pip install ipykernel -U --force-reinstall'"
-     ]
-=======
    "cell_type": "code",
    "execution_count": 9,
    "metadata": {},
@@ -1194,7 +1053,6 @@
      "execution_count": 16,
      "metadata": {},
      "output_type": "execute_result"
->>>>>>> fe704d94
     }
    ],
    "source": [
@@ -1214,20 +1072,6 @@
   },
   {
    "cell_type": "code",
-<<<<<<< HEAD
-   "execution_count": null,
-   "metadata": {},
-   "outputs": [
-    {
-     "ename": "",
-     "evalue": "",
-     "output_type": "error",
-     "traceback": [
-      "\u001b[1;31mRunning cells with '.venv' requires the ipykernel package.\n",
-      "\u001b[1;31mRun the following command to install 'ipykernel' into the Python environment. \n",
-      "\u001b[1;31mCommand: '/Users/au554730/Desktop/Projects/timeseriesflattener/.venv/bin/python -m pip install ipykernel -U --force-reinstall'"
-     ]
-=======
    "execution_count": 17,
    "metadata": {},
    "outputs": [
@@ -1288,7 +1132,6 @@
      "execution_count": 17,
      "metadata": {},
      "output_type": "execute_result"
->>>>>>> fe704d94
     }
    ],
    "source": [
