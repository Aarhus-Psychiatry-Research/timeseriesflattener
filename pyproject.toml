[build-system]
requires = ["setuptools>=61.0.0", "wheel", "setuptools_scm"]
build-backend = "setuptools.build_meta"

[project]
name = "timeseriesflattener"
version = "0.25.0"
authors = [{name = "Lasse Hansen", email = "lasseh0310@gmail.com"}, {name = "Jakob Grøhn Damgaard", email = "bokajgd@gmail.com"}, {name = "Kenneth Enevoldsen"}, {name = "Martin Bernstorff", email = "martinbernstorff@gmail.com"}]
description = "A package for converting time series data from e.g. electronic health records into wide format data."
classifiers = [
  "Operating System :: POSIX :: Linux",
  "Operating System :: MacOS :: MacOS X",
  "Operating System :: Microsoft :: Windows",
  "Programming Language :: Python :: 3.8",
  "Programming Language :: Python :: 3.9",
  "Programming Language :: Python :: 3.10",
  "Programming Language :: Python :: 3.11",
]
requires-python = ">=3.8.0,<3.12.0"
dependencies = [
<<<<<<< HEAD
    "scipy>=1.8.0",
    "scikit-learn>=1.1.2",
    "pydantic>=1.9.0",
    "pandas>=1.4.0",
    "catalogue>=2.0.0",
    "numpy>=1.23.3",
    "pyarrow>=9.0.0",
=======
    "scipy>=1.8.0,<1.9.4",
    "scikit-learn>=1.1.2,<1.2.3",
    "pydantic>=1.9.0, <1.11.0",
    "pandas>=1.4.0,<2.1.0",
    "catalogue>=2.0.0, <2.1.0",
    "numpy>=1.23.3,<1.24.4",
    "pyarrow>=9.0.0,<11.1.0",
>>>>>>> 1dd13c8a
    "protobuf<=4.22.3", # Other versions give errors with pytest, super weird!
    "frozendict>=2.3.4",
    "coloredlogs>14.0.0",
    "psycopmlutils>=0.5.0",
]

[project.license]
file = "LICENSE"
name = "MIT"
[project.optional-dependencies]
dev = [
  "cruft",
  "pyright",  
  "pre-commit==2.20.0,<2.21.0",
  "ruff==0.0.263", # important that these match the pre-commit hooks
  "black[jupyter]==22.8.0", # important that these match the pre-commit hooks
  "pandas-stubs", # type stubs for pandas
  "invoke",
  "tox",
]
test = [
  "pytest>=7.1.3,<7.3.0",
  "pytest-cov>=3.0.0,<3.1.0",
  "pytest-xdist>=3.0.0,<3.2.0",
  "pytest-sugar>=0.9.4,<0.10.0",
]
docs = [
    "sphinx>=5.3.0,<7.1.0",
    "furo==2023.3.27",
    "sphinx-copybutton>=0.5.1,<0.5.3",
    "sphinxext-opengraph>=0.7.3,<0.8.3",
    "myst-nb>=0.6.0,<1.17.0",
    "sphinx_design>=0.3.0,<0.3.1",
    "autodoc_pydantic>=1.1.0,<1.9.0",
]
tutorials = [
    "jupyter>=1.0.0,<1.1.0",
    "skimpy>=0.0.7,<0.1.0",
]
text = [
    "transformers>=4.26.0",
    "torch>=1.12.0",
    "sentence-transformers>=1.0.0",
]

[project.readme]
file = "README.md"
content-type = "text/markdown"

[project.urls]
homepage = "https://github.com/MartinBernstorff/timeseriesflattener"
repository = "https://github.com/MartinBernstorff/timeseriesflattener"
documentation = "https://MartinBernstorff.github.io/timeseriesflattener/"

[tool.pyright]
exclude = [
  ".*venv*/", 
  ".venv38/",
  ".tox"]

[tool.ruff]
# Enable pycodestyle (`E`) and Pyflakes (`F`) codes by default.
select = [
  "A",
  "ANN",
  "ARG",
  "B",
  "C4",
  "COM",
  "D417",
  "E",
  "ERA",
  "F",
  "I",
  "ICN",
  "NPY001",
  "PD002",
  "PIE",
  "PLE",
  "PLW",
  "PT",
  "UP",
  "Q",
  "PTH",
  "RSE",
  "RET",
  "RUF",
  "SIM",
  "W"
]
ignore = [
  "ANN101",
  "ANN401",
  "E402",
  "E501",
  "F401",
  "F841",
  "RET504"
]
ignore-init-module-imports = true
# Allow autofix for all enabled rules (when `--fix`) is provided.
unfixable = ["ERA"]
# Exclude a variety of commonly ignored directories.
exclude = [
  ".bzr",
  ".direnv",
  ".eggs",
  ".git",
  ".hg",
  ".mypy_cache",
  ".nox",
  ".pants.d",
  ".pytype",
  ".ruff_cache",
  ".svn",
  ".tox",
  ".venv",
  "__pypackages__",
  "_build",
  "buck-out",
  "build",
  "dist",
  "node_modules",
  "venv",
  "__init__.py",
  "docs/conf.py",
]
# Allow unused variables when underscore-prefixed.
dummy-variable-rgx = "^(_+|(_+[a-zA-Z0-9_]*[a-zA-Z0-9]+?))$"
target-version = "py38"

[tool.ruff.flake8-annotations]
mypy-init-return = true
suppress-none-returning = true

[tool.ruff.isort]
known-third-party = ["wandb"]

[tool.ruff.mccabe]
# Unlike Flake8, default to a complexity level of 10.
max-complexity = 10

[tool.semantic_release]
branch = "main"
version_variable = [
  "pyproject.toml:version"
]
upload_to_pypi = true
upload_to_release = true
build_command = "python -m pip install build; python -m build"

[tool.setuptools]
include-package-data = true

[tool.tox]
legacy_tox_ini = """
[tox]
envlist = py{38,311}

[testenv]
description: run unit tests
extras = test, text
use_develop = true
commands =
  pytest -n auto {posargs:tests}

[testenv:type]
description: run static type checking
extras = test, text, dev
basepython = py38
use_develop = true
allowlist_externals = ls
commands =
  pyright .
"""<|MERGE_RESOLUTION|>--- conflicted
+++ resolved
@@ -18,7 +18,6 @@
 ]
 requires-python = ">=3.8.0,<3.12.0"
 dependencies = [
-<<<<<<< HEAD
     "scipy>=1.8.0",
     "scikit-learn>=1.1.2",
     "pydantic>=1.9.0",
@@ -26,15 +25,6 @@
     "catalogue>=2.0.0",
     "numpy>=1.23.3",
     "pyarrow>=9.0.0",
-=======
-    "scipy>=1.8.0,<1.9.4",
-    "scikit-learn>=1.1.2,<1.2.3",
-    "pydantic>=1.9.0, <1.11.0",
-    "pandas>=1.4.0,<2.1.0",
-    "catalogue>=2.0.0, <2.1.0",
-    "numpy>=1.23.3,<1.24.4",
-    "pyarrow>=9.0.0,<11.1.0",
->>>>>>> 1dd13c8a
     "protobuf<=4.22.3", # Other versions give errors with pytest, super weird!
     "frozendict>=2.3.4",
     "coloredlogs>14.0.0",
