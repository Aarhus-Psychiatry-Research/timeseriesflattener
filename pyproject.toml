--- conflicted
+++ resolved
@@ -26,12 +26,9 @@
 psycopmlutils = ">=0.2.4, <0.3.0"
 protobuf = "<=3.20.3" # Other versions give errors with pytest, super weird!
 frozendict = ">=2.3.4,<2.4.0"
-<<<<<<< HEAD
 skimpy = ">=0.0.7,<0.1.0"
 jupyter = ">=1.0.0,<1.1.0"
-=======
 coloredlogs = ">14.0.0,<15.1.0"
->>>>>>> bd15941e
 
 [tool.poetry.dev-dependencies]
 pytest = ">=7.1.3, <7.1.5"
