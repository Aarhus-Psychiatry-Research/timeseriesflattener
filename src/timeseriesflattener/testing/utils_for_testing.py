--- conflicted
+++ resolved
@@ -156,7 +156,6 @@
 @pytest.fixture(scope="function")
 def synth_outcome():
     """Load the synth outcome times."""
-<<<<<<< HEAD
     return load_synth_outcome()
 
 
@@ -175,7 +174,4 @@
         value_name="value",
     )
 
-    return df
-=======
-    return load_synth_outcome(n_rows=1_000)
->>>>>>> ef219b6b
+    return df