"""Templates for feature specifications."""
import itertools
import logging
import time
from functools import lru_cache
from typing import Any, Callable, Dict, List, Optional, Sequence, Union

import pandas as pd
from frozendict import frozendict
from pydantic import BaseModel as PydanticBaseModel
from pydantic import Extra, Field

from timeseriesflattener.resolve_multiple_functions import resolve_multiple_fns
from timeseriesflattener.utils import data_loaders, split_dfs

log = logging.getLogger(__name__)


@lru_cache
def load_df_with_cache(
    loader_fn: Callable,
    kwargs: Dict[str, Any],
    feature_name: str,
) -> pd.DataFrame:
    """Wrapper function to cache dataframe loading."""
    start_time = time.time()
    log.info(
        f"{feature_name}: Loading values",
    )

    df = loader_fn(**kwargs)

    end_time = time.time()

    log.debug(
        f"{feature_name}: Loaded in {end_time - start_time:.2f} seconds",
    )

    return df


def in_dict_and_not_none(d: dict, key: str) -> bool:
    """Check if a key is in a dictionary and its value is not None."""
    return key in d and d[key] is not None


def resolve_from_dict_or_registry(data: Dict[str, Any]):
    """Resolve values_df from a dictionary or registry."""

    if "values_name" in data and data["values_name"] is not None:
        log.info(f"Resolving values_df from {data['values_name']}")
        data["values_df"] = split_dfs.get(data["values_name"])
        data["feature_name"] = data["values_name"]
    else:
        if isinstance(data["values_loader"], str):
            data["feature_name"] = data["values_loader"]
            data["values_loader"] = data_loaders.get(data["values_loader"])

        if callable(data["values_loader"]):
            if "loader_kwargs" not in data or data["loader_kwargs"] is None:
                data["loader_kwargs"] = {}

            data["values_df"] = load_df_with_cache(
                loader_fn=data["values_loader"],
                kwargs=frozendict(data["loader_kwargs"]),  # type: ignore
                feature_name=data["feature_name"],  # type: ignore
            )


def resolve_values_df(data: Dict[str, Any]) -> Dict[str, pd.DataFrame]:
    """Resolve the values_df attribute to a dataframe."""
    if not any(key in data for key in ["values_loader", "values_name", "values_df"]):
        raise ValueError(
            "Either values_loader or a dictionary containing dataframes or a single dataframe must be specified.",
        )

    if (
        sum(
            in_dict_and_not_none(data, key)
            for key in ["values_loader", "values_name", "values_df"]
        )
        > 1
    ):
        raise ValueError(
            "Only one of values_loader or values_name or df can be specified.",
        )

    if "values_df" not in data or data["values_df"] is None:
        resolve_from_dict_or_registry(data)

    if not isinstance(data["values_df"], pd.DataFrame):
        raise ValueError("values_df must be or resolve to a pandas DataFrame.")

    return data


class BaseModel(PydanticBaseModel):
    """Modified Pydantic BaseModel to allow arbitrary

    types and disallow attributes not in the class.
    """

    # The docstring generator uses the `short_description` attribute of the `Doc`
    # class to generate the top of the docstring.
    # If you want to modify a docstring, modify the `short_description` attribute.
    # Then, when you run tests, new docstrings will be generated which you can copy/paste into
    # the relevant files. This is necessary because
    # 1) we have inheritance and don't want to have one source of truth for docs
    # 2) pylance reads the docstring directly from the static file
    # This means we want to auto-generate docstrings to support the inheritance,
    # but also need to hard-code the docstring to support pylance.
    class Doc:
        short_description: str = """Modified Pydantic BaseModel to allow arbitrary
        types and disallow attributes not in the class."""

    class Config:
        """Disallow  attributes not in the the class."""

        arbitrary_types_allowed = True
        extra = Extra.forbid


def generate_docstring_from_attributes(cls: BaseModel) -> str:
    """Generate a docstring from the attributes of a Pydantic basemodel.

    The top of the docstring is taken from the `short_description` attribute of the `Doc`
    class. The rest of the docstring is generated from the attributes of the class.
    """
    doc = ""
    doc += f"{cls.Doc.short_description}\n\n    "
    doc += "Fields:\n"
    for field_name, field_obj in cls.__fields__.items():
        # extract the pretty printed type
        # __repr_args__ returns a list of tuples with two values,
        # the name of the argument and the value. We are only interested in the
        # value of the type argument.
        type_ = [arg[1] for arg in field_obj.__repr_args__() if arg[0] == "type"]
        type_ = type_[0]

        field_description = field_obj.field_info.description

        default_value = field_obj.default
        default_str = (
            f"Defaults to: {default_value}." if default_value is not None else ""
        )
        # Whitespace added for formatting
        doc += "        "
        doc += f"{field_name} ({type_}):\n        "

        doc += f"    {field_description} {default_str}\n"
    # remove the last newline
    doc = doc[:-1]
    return doc


def check_that_col_names_in_kwargs_exist_in_df(data: Dict[str, Any], df: pd.DataFrame):
    """Check that all column names in data are in the dataframe.

    Keys with "col_name" in them specify a column name.

    The dataframe should be in the values_df key of data.
    """
    attributes_with_col_name = {
        key for key in data if "col_name" in key and isinstance(data[key], str)
    }

    skip_attributes = {"output_col_name_override"}

    attributes_to_test = attributes_with_col_name - skip_attributes

    errors = []

    for attribute_key in attributes_to_test:
        col_name = data[attribute_key]

        if col_name not in df.columns:
            errors.append(f"{attribute_key}: {col_name} is not in df")

    if len(errors) > 0:
        raise ValueError("\n".join(errors))


class _AnySpec(BaseModel):
    """A base class for all feature specifications.

    Fields:
        values_name (Optional[str]):
            A string that maps to a key in a dictionary instantiated by
            `split_df_and_register_to_dict`. Each key corresponds to a dataframe, which
            is a subset of the df where the values_name == key.
        values_loader (Optional[Callable]):
            Loader for the df. Tries to resolve from the data_loaders registry,
            then calls the function which should return a dataframe.
        loader_kwargs (Optional[Mapping[str, Any]]):
            Optional kwargs for the values_loader.
        values_df (Optional[DataFrame]):
            Dataframe with the values.
        feature_name (str):
            The name of the feature. Used for column name generation, e.g.
            <prefix>_<feature_name>.
        prefix (str):
            The prefix used for column name generation, e.g.
            <prefix>_<feature_name>.
        input_col_name_override (Optional[str]):
            An override for the input column name. If None, will  attempt
            to infer it by looking for the only column that doesn't match id_col_name
            or timestamp_col_name.
        output_col_name_override (Optional[str]):
            Override the generated column name after flattening the time series
    """

    class Doc:
        short_description = "A base class for all feature specifications."

    values_name: Optional[str] = Field(
        default=None,
        description="""A string that maps to a key in a dictionary instantiated by
            `split_df_and_register_to_dict`. Each key corresponds to a dataframe, which
            is a subset of the df where the values_name == key.""",
    )

    values_loader: Optional[Callable] = Field(
        None,
        description="""Loader for the df. Tries to resolve from the data_loaders registry,
            then calls the function which should return a dataframe.""",
    )

    loader_kwargs: Optional[Dict[str, Any]] = Field(
        default=None,
        description="""Optional kwargs for the values_loader.""",
    )

    values_df: Optional[pd.DataFrame] = Field(  # type: ignore
        default=None,
        description="Dataframe with the values.",
    )

    feature_name: str = Field(
        description="""The name of the feature. Used for column name generation, e.g.
            <prefix>_<feature_name>.""",
    )

    prefix: str = Field(
        description="""The prefix used for column name generation, e.g.
            <prefix>_<feature_name>.""",
    )

    input_col_name_override: Optional[str] = Field(
        default=None,
        description="""An override for the input column name. If None, will  attempt
            to infer it by looking for the only column that doesn't match id_col_name
            or timestamp_col_name.""",
    )

    output_col_name_override: Optional[str] = Field(
        default=None,
        description="""Override the generated column name after flattening the time series""",
    )

    def __init__(self, **kwargs: Any):
        kwargs = resolve_values_df(kwargs)

        # Check that required columns exist
        check_that_col_names_in_kwargs_exist_in_df(kwargs, df=kwargs["values_df"])

        if (
            "input_col_name_override" not in kwargs
            and "value" not in kwargs["values_df"].columns
        ):
            raise KeyError(
                f"The values_df must have a column named 'value' or an input_col_name_override must be specified. Columns in values_df: {list(kwargs['values_df'].columns)}",
            )

        if in_dict_and_not_none(d=kwargs, key="output_col_name_override"):
            # If an output_col_name_override is specified, don't prepend a prefix to it
            kwargs["prefix"] = ""

        super().__init__(**kwargs)

        # Type-hint the values_df to no longer be optional. Changes the outwards-facing
        # type hint so that mypy doesn't complain.
        self.values_df: pd.DataFrame = self.values_df

    def get_col_str(self, additional_feature_name: Optional[str] = None) -> str:
        """Create column name for the output column.

        Args:
            additional_feature_name (Optional[str]): An additional feature name
                to append to the column name.
        """
        if self.output_col_name_override:
            return self.output_col_name_override

        feature_name = self.feature_name

        if additional_feature_name:
            feature_name = f"{feature_name}-{additional_feature_name}"

        return f"{self.prefix}_{feature_name}"

    def __eq__(self, other: Any) -> bool:
        """Add equality check for dataframes.

        Trying to run `spec in list_of_specs` works for all attributes except for df, since the truth value of a dataframe is ambiguous.
        To remedy this, we use pandas' .equals() method for comparing the dfs, and get the combined truth value.
        """
        try:
            other_attributes_equal = all(
                getattr(self, attr) == getattr(other, attr)
                for attr in self.__dict__
                if attr != "values_df"
            )
        except AttributeError:
            return False

        dfs_equal = self.values_df.equals(other.values_df)  # type: ignore

        return other_attributes_equal and dfs_equal


class StaticSpec(_AnySpec):
    class Doc:
        short_description = """Specification for a static feature."""

    def __init__(self, values_loader: Optional[Callable] = None, **kwargs: Any):
        # Somehow, pyright cannot correctly infer the values_loader type, so we have
        # to manually specify it
        super().__init__(values_loader=values_loader, **kwargs)


class TemporalSpec(_AnySpec):
    """The minimum specification required for collapsing a temporal
        feature, whether looking ahead or behind. Mostly used for inheritance below.

    Fields:
        values_name (Optional[str]):
            A string that maps to a key in a dictionary instantiated by
            `split_df_and_register_to_dict`. Each key corresponds to a dataframe, which
            is a subset of the df where the values_name == key.
        values_loader (Optional[Callable]):
            Loader for the df. Tries to resolve from the data_loaders registry,
            then calls the function which should return a dataframe.
        loader_kwargs (Optional[dict]):
            Optional kwargs passed onto the data loader.
        values_df (Optional[DataFrame]):
            Dataframe with the values.
        feature_name (str):
            The name of the feature. Used for column name generation, e.g.
            <prefix>_<feature_name>.
        prefix (str):
            The prefix used for column name generation, e.g.
            <prefix>_<feature_name>.
        input_col_name_override (Optional[str]):
            An override for the input column name. If None, will  attempt
            to infer it by looking for the only column that doesn't match id_col_name
            or timestamp_col_name.
        output_col_name_override (Optional[str]):
            Override the generated column name after flattening the time series
<<<<<<< HEAD
        interval_days (float):
=======
        interval_days (Union[int, float, NoneType]):
>>>>>>> bb6a7fff
            How far to look in the given direction (ahead for outcomes,
            behind for predictors)
        resolve_multiple_fn (Union[Callable, str]):
            A function used for resolving multiple values within the
            interval_days.
        key_for_resolve_multiple (Optional[str]):
            Key used to lookup the resolve_multiple_fn in the
            resolve_multiple_fns registry. Used for column name generation. Only
            required if you don't specify a resolve_multiple_fn. Call
            timeseriesflattener.resolve_multiple_fns.resolve_multiple_fns.get_all()
            for a list of options.
        fallback (Union[Callable, int, float, str]):
            Which value to use if no values are found within interval_days.
        allowed_nan_value_prop (float):
            If NaN is higher than this in the input dataframe during
            resolution, raise an error. Defaults to: 0.0.
        entity_id_col_name (str):
            Col name for ids in the input dataframe. Defaults to: entity_id.
    """

    class Doc:
        short_description = """The minimum specification required for collapsing a temporal
        feature, whether looking ahead or behind. Mostly used for inheritance below."""

<<<<<<< HEAD
    interval_days: float = Field(
=======
    interval_days: Optional[Union[int, float]] = Field(
>>>>>>> bb6a7fff
        description="""How far to look in the given direction (ahead for outcomes,
            behind for predictors)""",
    )

    resolve_multiple_fn: Union[Callable, str] = Field(
        description="""A function used for resolving multiple values within the
            interval_days.""",
    )

    key_for_resolve_multiple: Optional[str] = Field(
        default=None,
        description="""Key used to lookup the resolve_multiple_fn in the
            resolve_multiple_fns registry. Used for column name generation. Only
            required if you don't specify a resolve_multiple_fn. Call
            timeseriesflattener.resolve_multiple_fns.resolve_multiple_fns.get_all()
            for a list of options.""",
    )

    fallback: Union[Callable, int, float, str] = Field(
        description="""Which value to use if no values are found within interval_days.""",
    )

    allowed_nan_value_prop: float = Field(
        default=0.0,
        description="""If NaN is higher than this in the input dataframe during
            resolution, raise an error.""",
    )

    entity_id_col_name: str = Field(
        default="entity_id",
        description="""Col name for ids in the input dataframe.""",
    )

    loader_kwargs: Optional[dict] = Field(
        default=None,
        description="""Optional kwargs passed onto the data loader.""",
    )

    def __init__(self, **data: Any):
        if not hasattr(self, "key_for_resolve_multiple") and callable(
            data["resolve_multiple_fn"],
        ):
            data["key_for_resolve_multiple"] = data["resolve_multiple_fn"].__name__

        # Convert resolve_multiple_str to fn and add appropriate name
        if isinstance(data["resolve_multiple_fn"], str):
            data["key_for_resolve_multiple"] = data["resolve_multiple_fn"]

            data["resolve_multiple_fn"] = resolve_multiple_fns.get_all()[
                data["resolve_multiple_fn"]
            ]

        super().__init__(**data)

        self.resolve_multiple_fn = data["resolve_multiple_fn"]

        # override fallback strings with objects
        if self.fallback == "nan":
            self.fallback = float("nan")

    def get_col_str(self, additional_feature_name: Optional[str] = None) -> str:
        """Generate the column name for the output column.
        If interval days is a float, the decimal point is changed to an underscore.

        Args:
            additional_feature_name (Optional[str]): additional feature name to
                append to the column name.
        """
        feature_name = self.feature_name
        if additional_feature_name:
            feature_name = feature_name + "-" + str(additional_feature_name)
        col_str = f"{self.prefix}_{feature_name}_within_{int(self.interval_days) if self.interval_days.is_integer() else str(self.interval_days).replace('.', '_')}_days_{self.key_for_resolve_multiple}_fallback_{self.fallback}"
        return col_str


class PredictorSpec(TemporalSpec):
    """Specification for a single predictor, where the df has been resolved.

    Fields:
        values_name (Optional[str]):
            A string that maps to a key in a dictionary instantiated by
            `split_df_and_register_to_dict`. Each key corresponds to a dataframe, which
            is a subset of the df where the values_name == key.
        values_loader (Optional[Callable]):
            Loader for the df. Tries to resolve from the data_loaders registry,
            then calls the function which should return a dataframe.
        loader_kwargs (Optional[dict]):
            Optional kwargs passed onto the data loader.
        values_df (Optional[DataFrame]):
            Dataframe with the values.
        feature_name (str):
            The name of the feature. Used for column name generation, e.g.
            <prefix>_<feature_name>.
        prefix (str):
            The prefix used for column name generation, e.g.
            <prefix>_<feature_name>. Defaults to: pred.
        input_col_name_override (Optional[str]):
            An override for the input column name. If None, will  attempt
            to infer it by looking for the only column that doesn't match id_col_name
            or timestamp_col_name.
        output_col_name_override (Optional[str]):
            Override the generated column name after flattening the time series
<<<<<<< HEAD
        interval_days (float):
=======
        interval_days (Union[int, float, NoneType]):
>>>>>>> bb6a7fff
            How far to look in the given direction (ahead for outcomes,
            behind for predictors)
        resolve_multiple_fn (Union[Callable, str]):
            A function used for resolving multiple values within the
            interval_days.
        key_for_resolve_multiple (Optional[str]):
            Key used to lookup the resolve_multiple_fn in the
            resolve_multiple_fns registry. Used for column name generation. Only
            required if you don't specify a resolve_multiple_fn. Call
            timeseriesflattener.resolve_multiple_fns.resolve_multiple_fns.get_all()
            for a list of options.
        fallback (Union[Callable, int, float, str]):
            Which value to use if no values are found within interval_days.
        allowed_nan_value_prop (float):
            If NaN is higher than this in the input dataframe during
            resolution, raise an error. Defaults to: 0.0.
        entity_id_col_name (str):
            Col name for ids in the input dataframe. Defaults to: entity_id.
        lookbehind_days (float):
            How far behind to look for values
    """

    class Doc:
        short_description = (
            """Specification for a single predictor, where the df has been resolved."""
        )

    prefix: str = Field(
        default="pred",
        description="""The prefix used for column name generation, e.g.
            <prefix>_<feature_name>.""",
    )

    lookbehind_days: float = Field(
        description="""How far behind to look for values""",
    )

    def __init__(self, **data: Any):
        # Unused argument to correctly type hint the interface
        if "lookbehind_days" in data:
            data["interval_days"] = data["lookbehind_days"]

        data["lookbehind_days"] = data["interval_days"]

        if not data["interval_days"] and not data["lookbehind_days"]:
            raise ValueError("lookbehind_days or interval_days must be specified.")

        super().__init__(**data)


class TextPredictorSpec(PredictorSpec):
    """Specification for a text predictor, where the df has been resolved.

    Fields:
        values_name (Optional[str]):
            A string that maps to a key in a dictionary instantiated by
            `split_df_and_register_to_dict`. Each key corresponds to a dataframe, which
            is a subset of the df where the values_name == key.
        values_loader (Optional[Callable]):
            Loader for the df. Tries to resolve from the data_loaders registry,
            then calls the function which should return a dataframe.
        loader_kwargs (Optional[dict]):
            Optional kwargs passed onto the data loader.
        values_df (Optional[DataFrame]):
            Dataframe with the values.
        feature_name (str):
            The name of the feature. Used for column name generation, e.g.
            <prefix>_<feature_name>.
        prefix (str):
            The prefix used for column name generation, e.g.
            <prefix>_<feature_name>. Defaults to: pred.
        input_col_name_override (Optional[str]):
            An override for the input column name. If None, will  attempt
            to infer it by looking for the only column that doesn't match id_col_name
            or timestamp_col_name.
        output_col_name_override (Optional[str]):
            Override the generated column name after flattening the time series
<<<<<<< HEAD
        interval_days (float):
=======
        interval_days (Union[int, float, NoneType]):
>>>>>>> bb6a7fff
            How far to look in the given direction (ahead for outcomes,
            behind for predictors)
        resolve_multiple_fn (Union[Callable, str]):
            A function used for resolving multiple values within the
        interval_days, i.e. how to combine texts within the lookbehind window.
        Defaults to: 'concatenate'. Other possible options are 'latest' and
        'earliest'. Defaults to: concatenate.
        key_for_resolve_multiple (Optional[str]):
            Key used to lookup the resolve_multiple_fn in the
            resolve_multiple_fns registry. Used for column name generation. Only
            required if you don't specify a resolve_multiple_fn. Call
            timeseriesflattener.resolve_multiple_fns.resolve_multiple_fns.get_all()
            for a list of options.
        fallback (Union[Callable, int, float, str]):
            Which value to use if no values are found within interval_days.
        allowed_nan_value_prop (float):
            If NaN is higher than this in the input dataframe during
            resolution, raise an error. Defaults to: 0.0.
        entity_id_col_name (str):
            Col name for ids in the input dataframe. Defaults to: entity_id.
        lookbehind_days (float):
            How far behind to look for values
        embedding_fn (Callable):
            A function used for embedding the text. Should take a
        pandas series of strings and return a pandas dataframe of embeddings.
        Defaults to: None.
        embedding_fn_kwargs (Optional[dict]):
            Optional kwargs passed onto the embedding_fn."""

    class Doc:
        short_description = (
            """Specification for a text predictor, where the df has been resolved."""
        )

    embedding_fn: Callable = Field(
        description="""A function used for embedding the text. Should take a
        pandas series of strings and return a pandas dataframe of embeddings.
        Defaults to: None.""",
    )
    embedding_fn_kwargs: Optional[dict] = Field(
        default=None,
        description="""Optional kwargs passed onto the embedding_fn.""",
    )
    resolve_multiple_fn: Union[Callable, str] = Field(
        default="concatenate",
        description="""A function used for resolving multiple values within the
        interval_days, i.e. how to combine texts within the lookbehind window.
        Defaults to: 'concatenate'. Other possible options are 'latest' and
        'earliest'.""",
    )

    def __init__(self, **data: Any):
        # Unused argument to correctly type hint the interface
        if "lookbehind_days" in data:
            data["interval_days"] = data["lookbehind_days"]

        data["lookbehind_days"] = data["interval_days"]

        if not data["interval_days"] and not data["lookbehind_days"]:
            raise ValueError("lookbehind_days or interval_days must be specified.")

        super().__init__(**data)


class OutcomeSpec(TemporalSpec):
    """Specification for a single outcome, where the df has been resolved.

    Fields:
        values_name (Optional[str]):
            A string that maps to a key in a dictionary instantiated by
            `split_df_and_register_to_dict`. Each key corresponds to a dataframe, which
            is a subset of the df where the values_name == key.
        values_loader (Optional[Callable]):
            Loader for the df. Tries to resolve from the data_loaders registry,
            then calls the function which should return a dataframe.
        loader_kwargs (Optional[dict]):
            Optional kwargs passed onto the data loader.
        values_df (Optional[DataFrame]):
            Dataframe with the values.
        feature_name (str):
            The name of the feature. Used for column name generation, e.g.
            <prefix>_<feature_name>.
        prefix (str):
            The prefix used for column name generation, e.g.
            <prefix>_<outcome_name>. Defaults to: outc.
        input_col_name_override (Optional[str]):
            An override for the input column name. If None, will  attempt
            to infer it by looking for the only column that doesn't match id_col_name
            or timestamp_col_name.
        output_col_name_override (Optional[str]):
            Override the generated column name after flattening the time series
<<<<<<< HEAD
        interval_days (float):
=======
        interval_days (Union[int, float, NoneType]):
>>>>>>> bb6a7fff
            How far to look in the given direction (ahead for outcomes,
            behind for predictors)
        resolve_multiple_fn (Union[Callable, str]):
            A function used for resolving multiple values within the
            interval_days.
        key_for_resolve_multiple (Optional[str]):
            Key used to lookup the resolve_multiple_fn in the
            resolve_multiple_fns registry. Used for column name generation. Only
            required if you don't specify a resolve_multiple_fn. Call
            timeseriesflattener.resolve_multiple_fns.resolve_multiple_fns.get_all()
            for a list of options.
        fallback (Union[Callable, int, float, str]):
            Which value to use if no values are found within interval_days.
        allowed_nan_value_prop (float):
            If NaN is higher than this in the input dataframe during
            resolution, raise an error. Defaults to: 0.0.
        entity_id_col_name (str):
            Col name for ids in the input dataframe. Defaults to: entity_id.
        incident (bool):
            Whether the outcome is incident or not.
            I.e., incident outcomes are outcomes you can only experience once.
            For example, type 2 diabetes is incident. Incident outcomes can be handled
            in a vectorised way during resolution, which is faster than non-incident outcomes.
        lookahead_days (float):
            How far ahead to look for values
    """

    class Doc:
        short_description = (
            """Specification for a single outcome, where the df has been resolved."""
        )

    prefix: str = Field(
        default="outc",
        description="""The prefix used for column name generation, e.g.
            <prefix>_<outcome_name>.""",
    )

    incident: bool = Field(
        description="""Whether the outcome is incident or not.
            I.e., incident outcomes are outcomes you can only experience once.
            For example, type 2 diabetes is incident. Incident outcomes can be handled
            in a vectorised way during resolution, which is faster than non-incident outcomes.""",
    )

    lookahead_days: float = Field(
        description="""How far ahead to look for values""",
    )

    def __init__(self, **data: Any):
        if "lookahead_days" in data:
            data["interval_days"] = data["lookahead_days"]

        data["lookahead_days"] = data["interval_days"]

        super().__init__(**data)

    def get_col_str(self, additional_feature_name: Optional[str] = None) -> str:
        """Get the column name for the output column."""
        col_str = super().get_col_str(additional_feature_name=additional_feature_name)

        if self.is_dichotomous():
            col_str += "_dichotomous"

        return col_str

    def is_dichotomous(self) -> bool:
        """Check if the outcome is dichotomous."""
        col_name = (
            "value"
            if not self.input_col_name_override
            else self.input_col_name_override
        )

        return len(self.values_df[col_name].unique()) <= 2  # type: ignore


class _MinGroupSpec(BaseModel):
    class Doc:
        short_description = """Minimum specification for a group of features,
        whether they're looking ahead or behind.

        Used to generate combinations of features."""

    values_loader: Optional[Sequence[str]] = Field(
        default=None,
        description="""Loader for the df. Tries to resolve from the data_loaders
            registry, then calls the function which should return a dataframe.""",
    )

    values_name: Optional[List[str]] = Field(
        default=None,
        description="""List of strings that corresponds to a key in a dictionary
            of multiple dataframes that correspods to a name of a type of values.""",
    )

    values_df: Optional[pd.DataFrame] = Field(
        default=None,
        description="""Dataframe with the values.""",
    )

    input_col_name_override: Optional[str] = Field(
        default=None,
        description="""Override for the column name to use as values in df.""",
    )

    output_col_name_override: Optional[str] = Field(
        default=None,
        description="""Override for the column name to use as values in the
            output df.""",
    )

    resolve_multiple_fn: List[Union[Callable, str]] = Field(
        description="""Name of resolve multiple fn, resolved from
            resolve_multiple_functions.py""",
    )

    fallback: Sequence[Union[Callable, str, float]] = Field(
        description="""Which value to use if no values are found within interval_days.""",
    )

    allowed_nan_value_prop: List[float] = Field(
        default=[0.0],
        description="""If NaN is higher than this in the input dataframe during
            resolution, raise an error.""",
    )

    prefix: Optional[str] = Field(
        default=None,
        description="""Prefix for column name, e.g. <prefix>_<feature_name>.""",
    )

    loader_kwargs: Optional[List[Dict[str, Any]]] = Field(
        default=None,
        description="""Optional kwargs for the values_loader.""",
    )

    def _check_loaders_are_valid(self):
        """Check that all loaders can be resolved from the data_loaders catalogue."""
        invalid_loaders: list = list(
            set(self.values_loader) - set(data_loaders.get_all().keys()),  # type: ignore
        )
        if len(invalid_loaders) != 0:
            # New line variable as f-string can't handle backslashes
            nl = "\n"
            available_loaders = [str(loader) for loader in data_loaders.get_all()]

            avail_loaders_str = nl.join(available_loaders)

            if len(available_loaders) == 0:
                avail_loaders_str = "No loaders available."

            raise ValueError(
                f"""Some loader strings could not be resolved in the data_loaders catalogue. Did you make a typo? If you want to add your own loaders to the catalogue, see explosion / catalogue on GitHub for info.
                {nl*2}Loaders that could not be resolved:"""
                f"""{nl}{nl.join(str(loader) for loader in invalid_loaders)}{nl}{nl}"""
                f"""Available loaders:{nl}{avail_loaders_str}""",
            )

    # Prefix for the column name. Overrides the default prefix for the feature type.

    def __init__(self, **data: Any):
        super().__init__(**data)

        # Check that all passed loaders are valid
        if self.values_loader is not None:
            self._check_loaders_are_valid()

        if self.output_col_name_override:
            input_col_name = (
                "value"
                if not self.input_col_name_override
                else self.input_col_name_override
            )

            self.values_df.rename(  # type: ignore
                columns={input_col_name: self.output_col_name_override},
                inplace=True,  # noqa
            )


def create_feature_combinations_from_dict(
    d: Dict[str, Union[str, list]],
) -> List[Dict[str, Union[str, float, int]]]:
    """Create feature combinations from a dictionary of feature specifications.

    Only unpacks the top level of lists.

    Args:
        d (Dict[str]): A dictionary of feature specifications.

    Returns
    -------
        List[Dict[str]]: list of all possible combinations of the arguments.
    """
    # Make all elements iterable
    d = {k: v if isinstance(v, (list, tuple)) else [v] for k, v in d.items()}
    keys, values = zip(*d.items())

    # Create all combinations of top level elements
    permutations_dicts = [dict(zip(keys, v)) for v in itertools.product(*values)]

    return permutations_dicts


def create_specs_from_group(
    feature_group_spec: _MinGroupSpec,
    output_class: _AnySpec,
) -> List[_AnySpec]:
    """Create a list of specs from a GroupSpec."""
    # Create all combinations of top level elements
    # For each attribute in the FeatureGroupSpec

    feature_group_spec_dict = feature_group_spec.__dict__

    permuted_dicts = create_feature_combinations_from_dict(d=feature_group_spec_dict)

    return [output_class(**d) for d in permuted_dicts]  # type: ignore


class PredictorGroupSpec(_MinGroupSpec):
    """Specification for a group of predictors.

    Fields:
        values_loader (Optional[Sequence[str]]):
            Loader for the df. Tries to resolve from the data_loaders
            registry, then calls the function which should return a dataframe.
        values_name (Optional[List[str]]):
            List of strings that corresponds to a key in a dictionary
            of multiple dataframes that correspods to a name of a type of values.
        values_df (Optional[DataFrame]):
            Dataframe with the values.
        input_col_name_override (Optional[str]):
            Override for the column name to use as values in df.
        output_col_name_override (Optional[str]):
            Override for the column name to use as values in the
            output df.
        resolve_multiple_fn (List[Union[Callable, str]]):
            Name of resolve multiple fn, resolved from
            resolve_multiple_functions.py
        fallback (Sequence[Union[Callable, str, float]]):
            Which value to use if no values are found within interval_days.
        allowed_nan_value_prop (List[float]):
            If NaN is higher than this in the input dataframe during
            resolution, raise an error. Defaults to: [0.0].
        prefix (str):
            Prefix for column name, e,g, <prefix>_<feature_name>. Defaults to: pred.
        loader_kwargs (Optional[List[Dict[str, Any]]]):
            Optional kwargs for the values_loader.
        lookbehind_days (List[float]):
            How far behind to look for values
    """

    class Doc:
        short_description = """Specification for a group of predictors."""

    prefix: str = Field(
        default="pred",
        description="""Prefix for column name, e,g, <prefix>_<feature_name>.""",
    )

    lookbehind_days: List[float] = Field(
        description="""How far behind to look for values""",
    )

    def create_combinations(self) -> List[PredictorSpec]:
        """Create all combinations from the group spec."""
        return create_specs_from_group(  # type: ignore
            feature_group_spec=self,
            output_class=PredictorSpec,  # type: ignore
        )


class OutcomeGroupSpec(_MinGroupSpec):
    """Specification for a group of outcomes.

    Fields:
    values_loader (Optional[Sequence[str]]):
        Loader for the df. Tries to resolve from the data_loaders
        registry, then calls the function which should return a dataframe.
    values_name (Optional[List[str]]):
        List of strings that corresponds to a key in a dictionary
        of multiple dataframes that correspods to a name of a type of values.
    values_df (Optional[DataFrame]):
        Dataframe with the values.
    input_col_name_override (Optional[str]):
        Override for the column name to use as values in df.
    output_col_name_override (Optional[str]):
        Override for the column name to use as values in the
        output df.
    resolve_multiple_fn (List[Union[Callable, str]]):
        Name of resolve multiple fn, resolved from
        resolve_multiple_functions.py
    fallback (Sequence[Union[Callable, str, float]]):
        Which value to use if no values are found within interval_days.
    allowed_nan_value_prop (List[float]):
        If NaN is higher than this in the input dataframe during
        resolution, raise an error. Defaults to: [0.0].
    prefix (str):
        Prefix for column name, e.g. <prefix>_<feature_name>. Defaults to: outc.
    loader_kwargs (Optional[List[Dict[str,Any]]]):
        Optional kwargs for the values_loader.
    incident (Sequence[bool]):
        Whether the outcome is incident or not, i.e. whether you
        can experience it more than once. For example, type 2 diabetes is incident.
        Incident outcomes can be handled in a vectorised way during resolution,
         which is faster than non-incident outcomes.
    lookahead_days (List[float]):
        How far ahead to look for values
    """

    class Doc:
        short_description = """Specification for a group of outcomes."""

    prefix: str = Field(
        default="outc",
        description="""Prefix for column name, e.g. <prefix>_<feature_name>.""",
    )

    incident: Sequence[bool] = Field(
        description="""Whether the outcome is incident or not, i.e. whether you
            can experience it more than once. For example, type 2 diabetes is incident.
            Incident outcomes can be handled in a vectorised way during resolution,
             which is faster than non-incident outcomes.""",
    )

    lookahead_days: List[float] = Field(
        description="""How far ahead to look for values""",
    )

    def create_combinations(self) -> List[OutcomeSpec]:
        """Create all combinations from the group spec."""
        return create_specs_from_group(  # type: ignore
            feature_group_spec=self,
            output_class=OutcomeSpec,  # type: ignore
        )<|MERGE_RESOLUTION|>--- conflicted
+++ resolved
@@ -356,11 +356,7 @@
             or timestamp_col_name.
         output_col_name_override (Optional[str]):
             Override the generated column name after flattening the time series
-<<<<<<< HEAD
-        interval_days (float):
-=======
-        interval_days (Union[int, float, NoneType]):
->>>>>>> bb6a7fff
+        interval_days (float, NoneType):
             How far to look in the given direction (ahead for outcomes,
             behind for predictors)
         resolve_multiple_fn (Union[Callable, str]):
@@ -385,11 +381,7 @@
         short_description = """The minimum specification required for collapsing a temporal
         feature, whether looking ahead or behind. Mostly used for inheritance below."""
 
-<<<<<<< HEAD
-    interval_days: float = Field(
-=======
-    interval_days: Optional[Union[int, float]] = Field(
->>>>>>> bb6a7fff
+    interval_days: Optional[float] = Field(
         description="""How far to look in the given direction (ahead for outcomes,
             behind for predictors)""",
     )
@@ -492,11 +484,7 @@
             or timestamp_col_name.
         output_col_name_override (Optional[str]):
             Override the generated column name after flattening the time series
-<<<<<<< HEAD
-        interval_days (float):
-=======
-        interval_days (Union[int, float, NoneType]):
->>>>>>> bb6a7fff
+        interval_days (Union[float, NoneType]):
             How far to look in the given direction (ahead for outcomes,
             behind for predictors)
         resolve_multiple_fn (Union[Callable, str]):
@@ -574,11 +562,7 @@
             or timestamp_col_name.
         output_col_name_override (Optional[str]):
             Override the generated column name after flattening the time series
-<<<<<<< HEAD
-        interval_days (float):
-=======
-        interval_days (Union[int, float, NoneType]):
->>>>>>> bb6a7fff
+        interval_days (Union[float, NoneType]):
             How far to look in the given direction (ahead for outcomes,
             behind for predictors)
         resolve_multiple_fn (Union[Callable, str]):
@@ -670,11 +654,7 @@
             or timestamp_col_name.
         output_col_name_override (Optional[str]):
             Override the generated column name after flattening the time series
-<<<<<<< HEAD
-        interval_days (float):
-=======
-        interval_days (Union[int, float, NoneType]):
->>>>>>> bb6a7fff
+        interval_days (Union[float, NoneType]):
             How far to look in the given direction (ahead for outcomes,
             behind for predictors)
         resolve_multiple_fn (Union[Callable, str]):
