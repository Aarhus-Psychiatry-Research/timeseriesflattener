--- conflicted
+++ resolved
@@ -41,14 +41,7 @@
 
 
 def resolve_values_df(data: dict[str, Any]):
-<<<<<<< HEAD
-    """Resolve the values_df attribute of a feature spec to a values
-
-    dataframe.
-    """
-=======
     """Resolve the values_df attribute to a dataframe."""
->>>>>>> bd15941e
     if "values_loader" not in data and "values_df" not in data:
         raise ValueError("Either values_loader or a dataframe must be specified.")
 
@@ -83,14 +76,7 @@
     """."""
 
     class Config:
-<<<<<<< HEAD
-        """A pydantic basemodel, which doesn't allow attributes that are not
-
-        defined in the class.
-        """
-=======
         """Disallow  attributes not in the the class."""
->>>>>>> bd15941e
 
         arbitrary_types_allowed = True
         extra = Extra.forbid
@@ -167,18 +153,8 @@
 
         return col_str
 
-<<<<<<< HEAD
-    def __eq__(self, other: object) -> bool:
-        """Trying to run `spec in list_of_specs` works for all attributes
-
-        except for df, since the truth value of a dataframe is ambiguous. To
-        remedy this, we use pandas'.
-
-        .equals() method for comparing the dfs, and get the combined truth value.
-=======
     def __eq__(self, other):
         """Add equality check for dataframes.
->>>>>>> bd15941e
 
         Trying to run `spec in list_of_specs` works for all attributes except for df, since the truth value of a dataframe is ambiguous.
         To remedy this, we use pandas' .equals() method for comparing the dfs, and get the combined truth value.
@@ -374,11 +350,7 @@
                 f"""Some loader strings could not be resolved in the data_loaders catalogue. Did you make a typo? If you want to add your own loaders to the catalogue, see explosion / catalogue on GitHub for info.
                 {nl*2}Loaders that could not be resolved:"""
                 f"""{nl}{nl.join(str(loader) for loader in invalid_loaders)}{nl}{nl}"""
-<<<<<<< HEAD
-                f"""Available loaders:{nl}{nl.join(str(loader) for loader in data_loaders.get_all())}""",
-=======
                 f"""Available loaders:{nl}{avail_loaders_str}""",
->>>>>>> bd15941e
             )
 
         if self.output_col_name_override:
