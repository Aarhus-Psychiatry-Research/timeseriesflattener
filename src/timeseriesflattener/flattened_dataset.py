--- conflicted
+++ resolved
@@ -539,22 +539,14 @@
 
         n_workers = min(self.n_workers, len(temporal_batch))
 
-        chunksize = max(1, round(len(temporal_batch) / (n_workers)))
-
-        log.info(
-<<<<<<< HEAD
-            f"Processing {len(temporal_batch)} temporal features in parallel with {n_workers} workers. Chunksize is {chunksize}. If this is above 1, it may take some time for the progress bar to move, as processing is batched. However, this makes for much faster total performance."
-        )
-
-=======
-            f"Processing {len(temporal_batch)} temporal features in parallel with {n_workers} workers",
-        )
-
         # Chunksize is the number of predictors to process in each worker.
         # If we don't set chunksize, imap uses the default of 1, which means a bunch of IO overhead.
         chunksize = max(1, round(len(temporal_batch) / (n_workers)))
 
->>>>>>> a449223c
+        log.info(
+            f"Processing {len(temporal_batch)} temporal features in parallel with {n_workers} workers. Chunksize is {chunksize}. If this is above 1, it may take some time for the progress bar to move, as processing is batched. However, this makes for much faster total performance."
+        )
+
         with Pool(n_workers) as p:
             flattened_predictor_dfs = list(
                 tqdm.tqdm(
