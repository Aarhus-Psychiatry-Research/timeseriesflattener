--- conflicted
+++ resolved
@@ -326,12 +326,7 @@
         flattened_predictor_dfs: list[pd.DataFrame],
     ) -> None:
         """Concatenate flattened predictor dfs."""
-<<<<<<< HEAD
-        msg = Printer(timestamp=True)
-        msg.info(
-=======
         log.info(
->>>>>>> bd15941e
             "Starting concatenation. Will take some time on performant systems, e.g. 30s for 100 features. This is normal.",
         )
 
@@ -385,11 +380,7 @@
         output_prefix: str = "pred",
         birth_year_as_predictor: bool = False,  # noqa
     ):
-<<<<<<< HEAD
-        """Add age at prediction time and patient's birth year to each
-=======
         """Add age at prediction time as predictor.
->>>>>>> bd15941e
 
         Also add patient's birth date. Has its own function because of its very frequent use.
 
@@ -535,53 +526,11 @@
 
         self._df = df
 
-<<<<<<< HEAD
-    def add_temporal_outcome(
-        self,
-        output_spec: OutcomeSpec,
-    ):
-        """Add an outcome-column to the dataset.
-
-        Args:
-            output_spec (OutcomeSpec): OutcomeSpec object.
-        """
-        if output_spec.incident:
-            self._add_incident_outcome(
-                outcome_spec=output_spec,
-            )
-
-        else:
-            self.add_temporal_col_to_flattened_dataset(
-                output_spec=output_spec,
-            )
-
-    def add_temporal_predictor(
-        self,
-        output_spec: PredictorSpec,
-    ):
-        """Add a column with predictor values to the flattened dataset (e.g.
-
-        "average value of bloodsample within n days").
-
-        Args:
-            output_spec (Union[PredictorSpec]): Specification of the output column.
-        """
-        self.add_temporal_col_to_flattened_dataset(
-            output_spec=output_spec,
-        )
-
-    def add_temporal_col_to_flattened_dataset(
+    def _add_temporal_col_to_flattened_dataset(
         self,
         output_spec: AnySpec,
     ):
-        """Add a column to the dataset (either predictor or outcome depending
-=======
-    def _add_temporal_col_to_flattened_dataset(
-        self,
-        output_spec: AnySpec,
-    ):
         """Add a column to the dataset.
->>>>>>> bd15941e
 
         Either predictor or outcome depending on the type of specification.
 
