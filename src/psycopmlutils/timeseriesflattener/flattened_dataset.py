--- conflicted
+++ resolved
@@ -404,10 +404,7 @@
         new_col_name: Optional[str],
         source_values_col_name: str = "value",
         is_fallback_prop_warning_threshold: float = 0.9,
-<<<<<<< HEAD
         low_variance_threshold: float = 0.01,
-=======
->>>>>>> 11d4076e
     ) -> DataFrame:
 
         """Create a dataframe with flattened values (either predictor or outcome depending on the value of "direction").
@@ -490,7 +487,6 @@
 
         df.rename({"val": full_col_str}, axis=1, inplace=True)
 
-<<<<<<< HEAD
         do_return_col = True
 
         if direction is "ahead":
@@ -503,7 +499,9 @@
                     prop_of_values_that_are_fallback
                     > is_fallback_prop_warning_threshold
                 ):
-                    error = f"""{full_col_str}: Removed since {prop_of_values_that_are_fallback*100}% of rows contain the fallback value, indicating that it is unlikely to be a learnable feature. Consider redefining. You can generate the feature anyway by passing an is_fallback_prop_warning_threshold argument with a higher threshold or None."""
+                    msg.warn(
+                        f"""{full_col_str}: Removed since {prop_of_values_that_are_fallback*100}% of rows contain the fallback value, indicating that it is unlikely to be a learnable feature. Consider redefining. You can generate the feature anyway by passing an is_fallback_prop_warning_threshold argument with a higher threshold or None."""
+                    )
 
                     do_return_col = False
 
@@ -512,7 +510,9 @@
                     df[full_col_str].var() / df[full_col_str].mean()
                 )
                 if variance_as_fraction_of_mean < low_variance_threshold:
-                    error = f"""{full_col_str}: Removed since variance / mean < low_variance_threshold ({variance_as_fraction_of_mean} < {low_variance_threshold}), indicating high risk of overfitting. Consider redefining. You can generate the feature anyway by passing an low_variance_threshold argument with a lower threshold or None."""
+                    msg.warn(
+                        f"""{full_col_str}: Removed since variance / mean < low_variance_threshold ({variance_as_fraction_of_mean} < {low_variance_threshold}), indicating high risk of overfitting. Consider redefining. You can generate the feature anyway by passing an low_variance_threshold argument with a lower threshold or None."""
+                    )
 
                     do_return_col = False
 
@@ -521,23 +521,6 @@
             return df[[pred_time_uuid_col_name, full_col_str]]
         else:
             return df[pred_time_uuid_col_name]
-=======
-        if is_fallback_prop_warning_threshold is not None and direction is "ahead":
-            prop_of_values_that_are_fallback = (
-                df[df[full_col_str] == fallback].shape[0] / df.shape[0]
-            )
-
-            if prop_of_values_that_are_fallback > is_fallback_prop_warning_threshold:
-                raise ValueError(
-                    f"""{prop_of_values_that_are_fallback*100}% of {full_col_str} contain the fallback value, indicating that it is unlikely to be a learnable feature.\n
-                    Consider redefining.\n
-                    You can silence this warning by setting is_fallback_prop_warning_threshold to a higher threshold or None"""
-                )
-
-        msg.good(f"Returning flattened dataframe with {full_col_str}")
-
-        return df[[pred_time_uuid_col_name, full_col_str]]
->>>>>>> 11d4076e
 
     @staticmethod
     def add_back_prediction_times_without_value(
