<<<<<<< HEAD
"""Code to generate data integrity report and train/val/test drift reports."""
=======
"""Code to generate data integrity and train/val/test drift reports."""
from collections.abc import Iterable
>>>>>>> 8836b70b
from pathlib import Path
from typing import Any, Optional

import pandas as pd
from deepchecks.core.suite import SuiteResult
from deepchecks.tabular import Dataset, Suite
from deepchecks.tabular.checks import (
    CategoryMismatchTrainTest,
    DataDuplicates,
    DatasetsSizeComparison,
    FeatureFeatureCorrelation,
    FeatureLabelCorrelation,
    FeatureLabelCorrelationChange,
    IdentifierLabelCorrelation,
    IndexTrainTestLeakage,
    IsSingleValue,
    MixedDataTypes,
    MixedNulls,
    NewLabelTrainTest,
    OutlierSampleDetection,
    StringLengthOutOfBounds,
    TrainTestLabelDrift,
)
from wasabi import Printer

from psycop_feature_generation.loaders.flattened import (
    load_split_outcomes,
    load_split_predictors,
)


def pruned_data_integrity_checks(**kwargs) -> Suite:
    """Deepchecks data integrity suite with only wanted checks.
    Disables: SpecialCharacters, StringMismatch, ConflictingLabels.

    Args:
        **kwargs: keyword arguments to be passed to all checks.

    Returns:
        Suite: a deepchecks Suite
    """
    return Suite(
        "Data Integrity Suite",
        IsSingleValue(**kwargs).add_condition_not_single_value(),
        MixedNulls(**kwargs).add_condition_different_nulls_less_equal_to(),
        MixedDataTypes(**kwargs).add_condition_rare_type_ratio_not_in_range(),
        DataDuplicates(**kwargs).add_condition_ratio_less_or_equal(),
        StringLengthOutOfBounds(
            **kwargs
        ).add_condition_ratio_of_outliers_less_or_equal(),
        OutlierSampleDetection(**kwargs),
        FeatureLabelCorrelation(**kwargs).add_condition_feature_pps_less_than(),
        FeatureFeatureCorrelation(
            **kwargs
        ).add_condition_max_number_of_pairs_above_threshold(),
        IdentifierLabelCorrelation(**kwargs).add_condition_pps_less_or_equal(),
    )


def label_integrity_checks() -> Suite:
    """Deepchecks data integrity suite for checks that require a label.

    Returns:
        Suite: A deepchecks Suite

    Example:
    >>> suite = label_integrity_checks()
    >>> result = suite.run(some_deepchecks_dataset)
    >>> result.show()
    """
    return Suite(
        "Data integrity checks requiring labels",
        IdentifierLabelCorrelation().add_condition_pps_less_or_equal(),
        FeatureLabelCorrelation().add_condition_feature_pps_less_than(),
    )


def custom_train_test_validation(**kwargs) -> Suite:
    """Deepchecks train/test validation suite for train/test checks which slow
    checks disabled.

    Args:
        **kwargs: Keyword arguments to pass to the Suite constructor.

    Returns:
        Suite: A deepchecks Suite
    """
    return Suite(
        "Train Test Validation Suite",
        DatasetsSizeComparison(
            **kwargs
        ).add_condition_test_train_size_ratio_greater_than(),
        NewLabelTrainTest(**kwargs).add_condition_new_labels_number_less_or_equal(),
        CategoryMismatchTrainTest(
            **kwargs
        ).add_condition_new_category_ratio_less_or_equal(),
        IndexTrainTestLeakage(**kwargs).add_condition_ratio_less_or_equal(),
    )


def label_split_checks() -> Suite:
    """Deepchecks train/test validation suite for checks that require a label.

    Returns:
        Suite: a deepchecks Suite
    """
    return Suite(
        "Split validation checks requiring labels",
        FeatureLabelCorrelationChange()
        .add_condition_feature_pps_difference_less_than()
        .add_condition_feature_pps_in_train_less_than(),
        TrainTestLabelDrift().add_condition_drift_score_less_than(),
    )


def get_failed_check_names(result: SuiteResult) -> list[str]:
    """Returns a list of names of failed checks.

    Args:
        result (SuiteResult): A deepchecks SuiteResult

    Returns:
        list[str]: list of names of failed checks
    """
    return [
        check_result.check.name() for check_result in result.get_not_passed_checks()
    ]


def check_train_data_integrity(
    feature_set_dir: Path,
    file_suffix: str,
    out_dir: Path,
    train_outcomes_df: pd.DataFrame,
    outcome_checks_dir: Path,
    n_rows: Optional[int] = None,
):
    """Runs Deepcheck data integrity checks for the train split.

    Args:
        feature_set_dir (Path): Path to a directory containing train/val/test files
        file_suffix (str): File suffix of the train/val/test files
        out_dir (Path): Path to the directory where the reports should be saved
        train_outcomes_df (pd.DataFrame): The train outcomes dataframe
        outcome_checks_dir (Path): Path to the directory where the outcome specific reports should be saved
        n_rows (Optional[int]): Whether to only load a subset of the data.
            Should only be used for debugging.

    Returns:
        failures (dict): A dictionary containing the failed checks
    """
    failures = {}

    msg = Printer(timestamp=True)

    msg.info("Running data integrity checks...")

    # Only running data integrity checks on the training set to reduce the
    # chance of any form of peaking at the test set
    train_predictors = load_split_predictors(
        feature_set_dir=feature_set_dir,
        split="train",
        include_id=True,
        nrows=n_rows,
        file_suffix=file_suffix,
    )

    data_s = Dataset(
        df=train_predictors,
        index_name="dw_ek_borger",
        datetime_name="timestamp",
        cat_features=[],
    )

    # Running checks that do not require a label
    integ_suite = pruned_data_integrity_checks(
        timeout=0,
    )  # timeout=0 removes timeout

    suite_results = integ_suite.run(data_s)
    suite_results.save_as_html(str(out_dir / "data_integrity.html"))

    failures["data_integrity"] = get_failed_check_names(suite_results)

    # Running checks that require a label for each outcome
    label_checks = label_integrity_checks()

    for outcome_column in train_outcomes_df.columns:
        msg.info(f"Running data integrity for {outcome_column}")

        data_s = Dataset(
            df=train_predictors,
            index_name="dw_ek_borger",
            datetime_name="timestamp",
            label=train_outcomes_df[outcome_column],
            cat_features=[],
        )

        suite_results = label_checks.run(data_s)

        suite_results.save_as_html(
            str(outcome_checks_dir / f"{outcome_column}_check.html"),
        )

        failures[f"{outcome_column}_check"] = get_failed_check_names(
            suite_results,
        )

    msg.good("Finshed data integrity checks!")

    return failures


def get_suite_results_for_split_pair_and_save_to_disk(
    out_dir: Path,
    deepchecks_suite: Any,
    split_dicts: dict[str, dict[str, Any]],
    split_pair: tuple[str, str],
    file_suffix: str = "",
) -> SuiteResult:
    """Runs a Deepchecks suite on a given split and saves the results to a
    file.

    Args:
        out_dir (Path): Path to the directory where the results should be saved
        deepchecks_suite (Any): Deepchecks suite to run
        split_dicts (dict[str, dict[str, Any]]): Dictionary containing the splits.
        split_pair (tuple[str, str]): Splits to run the suite on
        file_suffix (str, optional): Suffix to add to the file name. Defaults to "".

    Returns:
        SuiteResults: Results of the suite
    """

    suite_results = deepchecks_suite.run(
        split_dicts[split_pair[0]]["ds"],
        split_dicts[split_pair[1]]["ds"],
    )

    suite_results.save_as_html(
        str(out_dir / f"{split_pair[0]}_{split_pair[1]}_{file_suffix}.html"),
    )

    return suite_results


def get_split_as_ds_dict(
    feature_set_dir: Path,
    n_rows: Optional[int],
    split: str,
    file_suffix: str,
) -> dict[str, Any]:
    """Loads a split as a Deepchecks Dataset dict.

    Args:
        feature_set_dir (Path): Path to a directory containing train/val/test files
        n_rows (Optional[int]): Whether to only load a subset of the data.
            Should only be used for debugging.
        split (str): Which split to load
        file_suffix (str, optional): Suffix of the files.

    Returns:
        dict: Deepchecks Dataset dict
    """

    predictors = load_split_predictors(
        feature_set_dir=feature_set_dir,
        split=split,
        include_id=True,
        nrows=n_rows,
        file_suffix=file_suffix,
    )
    outcomes = load_split_outcomes(
        feature_set_dir=feature_set_dir,
        split=split,
        nrows=n_rows,
        file_suffix=file_suffix,
    )

    data_s = Dataset(
        df=predictors,
        index_name="dw_ek_borger",
        datetime_name="timestamp",
    )

    return {
        "predictors": predictors,
        "outcomes": outcomes,
        "ds": data_s,
    }


def run_validation_requiring_split_comparison(
    feature_set_dir: Path,
    split_names: Iterable[str],
    file_suffix: str,
    out_dir: Path,
    train_outcome_df: pd.DataFrame,
    n_rows: Optional[int] = None,
):
    """Runs Deepcheck data validation checks for the train/val/test splits.

    Args:
        feature_set_dir (Path): Path to a directory containing train/val/test files
        split_names (list[str]): list of splits to check (train, val, test)
        file_suffix (str): File suffix of the train/val/test files
        out_dir (Path): Path to the directory where the reports should be saved
        train_outcome_df (pd.DataFrame): The train outcomes.
        n_rows (int): Whether to only load a subset of the data.
            Should only be used for debugging.
    """
    msg = Printer(timestamp=True)

    failed_checks = {}

    validation_suite = custom_train_test_validation()

    split_dicts = {}

    for split_name in split_names:
        split_dicts[split_name] = get_split_as_ds_dict(
            feature_set_dir=feature_set_dir,
            n_rows=n_rows,
            split=split_name,
            file_suffix=file_suffix,
        )

    for split_pair in (("train", "val"), ("train", "test")):
        suite_results = get_suite_results_for_split_pair_and_save_to_disk(
            out_dir=out_dir,
            deepchecks_suite=validation_suite,
            split_dicts=split_dicts,
            split_pair=split_pair,
            file_suffix="integrity",
        )

        failed_checks[
            f"{split_pair[0]}_{split_pair[1]}_integrity"
        ] = get_failed_check_names(suite_results)

    for split_name, split_contents in split_dicts.items():
        # don't check train/train
        if split_name == "train":
            continue

        for outcome_col in train_outcome_df:
            msg.info(
                f"Running split validation for train/{split_name} and {outcome_col}",
            )

            deepchecks_ds_dict = {
                "train": {
                    "ds": Dataset(
                        df=split_dicts["train"]["predictors"],
                        index_name="dw_ek_borger",
                        datetime_name="timestamp",
                        label=split_dicts["train"]["outcomes"][outcome_col],
                    ),
                },
                split_name: {
                    "ds": Dataset(
                        df=split_contents["predictors"],
                        index_name="dw_ek_borger",
                        datetime_name="timestamp",
                        label=split_contents["outcomes"][outcome_col],
                    ),
                },
            }

            suite_results = get_suite_results_for_split_pair_and_save_to_disk(
                out_dir=out_dir,
                deepchecks_suite=label_split_checks(),
                split_dicts=deepchecks_ds_dict,
                split_pair=("train", split_name),
                file_suffix=f"{outcome_col}_check",
            )

            failed_checks[
                f"train_{split_name}_{outcome_col}_check"
            ] = get_failed_check_names(suite_results)

        msg.good(f"All data checks done! Saved to {out_dir}")

        if len(failed_checks.keys()) > 0:
            msg.warn(f"Failed checks: {failed_checks}")


def save_feature_set_integrity_from_dir(  # noqa pylint: disable=too-many-statements
    feature_set_dir: Path,
    n_rows: Optional[int] = None,
    split_names: Iterable[str] = ("train", "val", "test"),
    out_dir: Optional[Path] = None,
    file_suffix: str = "parquet",
    describe_splits: bool = True,
    compare_splits: bool = True,
) -> None:
    """Runs Deepcheck data integrity and train/val/test checks for a given
    directory containing train/val/test files. Splits indicates which data.
    splits to check.

    The resulting reports are saved to a sub directory as .html files.

    Args:
        feature_set_dir (Path): Path to a directory containing train/val/test files
        n_rows (Optional[int]): Whether to only load a subset of the data.
            Should only be used for debugging.
        split_names (list[str]): list of splits to check (train, val, test)
        out_dir (Optional[Path]): Path to the directory where the reports should be saved
        file_suffix (str, optional): Suffix of the files to load. Must be either "csv" or "parquet". Defaults to "parquet".
        describe_splits (bool, optional): Whether to describe each split. Defaults to True.
        compare_splits (bool, optional): Whether to compare splits, e.g. do all categories exist in both train and val. Defaults to True.
    """
    if file_suffix not in ("parquet", "csv"):
        raise ValueError(
            f"file_suffix must be either 'parquet' or 'csv', got {file_suffix}",
        )

    if out_dir is None:
        out_dir = feature_set_dir / "deepchecks"
    else:
        out_dir = out_dir / "deepchecks"

    out_dir.mkdir(parents=True, exist_ok=True)

    train_outcomes_df = load_split_ƒoutcomes(
        feature_set_dir=feature_set_dir,
        split="train",
        nrows=n_rows,
        file_suffix=file_suffix,
    )

    failed_checks = (
        {}
    )  # Collect failed checks for error messages at the end of the function

    # Check if file splits exist before running checks
    for split_name in split_names:
        file = list(feature_set_dir.glob(f"*{split_name}*{file_suffix}"))

        if not file:  # pylint: disable=consider-using-assignment-expr
            raise ValueError(f"{split_name} split not found in {feature_set_dir}")
        if len(file) > 1:
            raise ValueError(
                f"Multiple {split_name} files found in {feature_set_dir}",
            )

    # Create subfolder for outcome specific checks
    outcome_checks_dir = out_dir / "outcomes"
    if not outcome_checks_dir.exists():
        outcome_checks_dir.mkdir()

    if describe_splits:
        # Check train data integrity
        if "train" in split_names:
            failures = check_train_data_integrity(
                feature_set_dir=feature_set_dir,
                n_rows=n_rows,
                out_dir=out_dir,
                outcome_checks_dir=outcome_checks_dir,
                train_outcomes_df=train_outcomes_df,
                file_suffix=file_suffix,
            )

            # Add all keys in failures to failed_checks
            for k, v in failures.items():
                failed_checks[k] = v

    if compare_splits:
        # Running data validation checks on train/val and train/test splits that do not
        # require a label
        run_validation_requiring_split_comparison(
            feature_set_dir=feature_set_dir,
            split_names=split_names,
            n_rows=n_rows,
            out_dir=out_dir,
            train_outcome_df=train_outcomes_df,
            file_suffix=file_suffix,
        )<|MERGE_RESOLUTION|>--- conflicted
+++ resolved
@@ -1,9 +1,5 @@
-<<<<<<< HEAD
-"""Code to generate data integrity report and train/val/test drift reports."""
-=======
 """Code to generate data integrity and train/val/test drift reports."""
 from collections.abc import Iterable
->>>>>>> 8836b70b
 from pathlib import Path
 from typing import Any, Optional
 
