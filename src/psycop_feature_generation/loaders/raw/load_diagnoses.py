"""Loaders for diagnosis codes.

Is growing quite a bit, loaders may have to be split out into separate
files (e.g. psychiatric, cardiovascular, metabolic etc.) over time.
"""

# pylint: disable=missing-function-docstring

from typing import Optional, Union

import pandas as pd

from psycop_feature_generation.loaders.raw.utils import load_from_codes
from psycop_feature_generation.utils import data_loaders


def concat_from_physical_visits(
    icd_codes: list[str],
    output_col_name: str,
    wildcard_icd_code: Optional[bool] = False,
    n_rows: Optional[int] = None,
) -> pd.DataFrame:
    """Load all diagnoses matching any icd_code in icd_codes. Create
    output_col_name and set to 1.

    Args:
        icd_codes (list[str]): list of icd_codes. # noqa: DAR102
        output_col_name (str): Output column name
        wildcard_icd_code (bool, optional): Whether to match on icd_codes* or icd_codes. Defaults to False.
        n_rows: Number of rows to return. Defaults to None.

    Returns:
        pd.DataFrame
    """

    diagnoses_source_table_info = {
        "lpr3": {
            "view": "FOR_LPR3kontakter_psyk_somatik_inkl_2021_feb2022",
            "source_timestamp_col_name": "datotid_lpr3kontaktstart",
        },
        "lpr2_inpatient": {
            "view": "FOR_indlaeggelser_psyk_somatik_LPR2_inkl_2021_feb2022",
            "source_timestamp_col_name": "datotid_indlaeggelse",
        },
        "lpr2_acute_outpatient": {
            "view": "FOR_akutambulantekontakter_psyk_somatik_LPR2_inkl_2021_feb2022",
            "source_timestamp_col_name": "datotid_start",
        },
        "lpr2_outpatient": {
            "view": "FOR_besoeg_psyk_somatik_LPR2_inkl_2021_feb2022",
            "source_timestamp_col_name": "datotid_start",
        },
    }

    dfs = [
        load_from_codes(
            codes_to_match=icd_codes,
            column_name="diagnosegruppestreng",
            output_col_name=output_col_name,
            match_with_wildcard=wildcard_icd_code,
            n_rows=n_rows,
            load_diagnoses=True,
            **kwargs,
        )
        for _, kwargs in diagnoses_source_table_info.items()
    ]

    df = pd.concat(dfs).drop_duplicates(
        subset=["dw_ek_borger", "timestamp", "value"],
        keep="first",
    )
    return df.reset_index(drop=True)


def from_physical_visits(
<<<<<<< HEAD
    icd_code: Union[str, list[str]],
    output_col_name_override: Optional[str] = "value",
=======
    icd_code: Union[list[str], str],
    output_col_name: Optional[str] = "value",
>>>>>>> be0ac9fa
    n_rows: Optional[int] = None,
    wildcard_icd_code: Optional[bool] = False,
) -> pd.DataFrame:
    """Load diagnoses from all physical visits. If icd_code is a list, will
    aggregate as one column (e.g. ["E780", "E785"] into a ypercholesterolemia
    column).

    Args:
        icd_code (str): Substring to match diagnoses for. Matches any diagnoses, whether a-diagnosis, b-diagnosis etc. # noqa: DAR102
        output_col_name_override (str, optional): Name of new column string. Defaults to "value".
        n_rows: Number of rows to return. Defaults to None.
        wildcard_icd_code (bool, optional): Whether to match on icd_code*. Defaults to False.

    Returns:
        pd.DataFrame
    """

    diagnoses_source_table_info = {
        "lpr3": {
            "view": "FOR_LPR3kontakter_psyk_somatik_inkl_2021",
            "source_timestamp_col_name": "datotid_lpr3kontaktstart",
        },
        "lpr2_inpatient": {
            "view": "FOR_indlaeggelser_psyk_somatik_LPR2_inkl_2021",
            "source_timestamp_col_name": "datotid_indlaeggelse",
        },
        "lpr2_outpatient": {
            "view": "FOR_besoeg_psyk_somatik_LPR2_inkl_2021",
            "source_timestamp_col_name": "datotid_start",
        },
    }

    if n_rows:
        n_rows_per_df = int(n_rows / len(diagnoses_source_table_info))
    else:
        n_rows_per_df = None

    dfs = [
        load_from_codes(
            codes_to_match=icd_code,
            code_col_name="diagnosegruppestreng",
            output_col_name=output_col_name,
            n_rows=n_rows_per_df,
            match_with_wildcard=wildcard_icd_code,
            **kwargs,
            load_diagnoses=True,
        )
        for _, kwargs in diagnoses_source_table_info.items()
    ]

    df = pd.concat(dfs).drop_duplicates(
        subset=["dw_ek_borger", "timestamp", "value"],
        keep="first",
    )

    return df.reset_index(drop=True)


@data_loaders.register("essential_hypertension")
def essential_hypertension(n_rows: Optional[int] = None) -> pd.DataFrame:
    return from_physical_visits(
        icd_code="I109",
        wildcard_icd_code=False,
        n_rows=n_rows,
    )


@data_loaders.register("hyperlipidemia")
def hyperlipidemia(n_rows: Optional[int] = None) -> pd.DataFrame:
    return from_physical_visits(
        icd_code=[
            "E780",
            "E785",
        ],  # Only these two, as the others are exceedingly rare
        wildcard_icd_code=False,
        n_rows=n_rows,
    )


@data_loaders.register("liverdisease_unspecified")
def liverdisease_unspecified(n_rows: Optional[int] = None) -> pd.DataFrame:
    return from_physical_visits(
        icd_code="K769",
        wildcard_icd_code=False,
        n_rows=n_rows,
    )


@data_loaders.register("polycystic_ovarian_syndrome")
def polycystic_ovarian_syndrome(n_rows: Optional[int] = None) -> pd.DataFrame:
    return from_physical_visits(
        icd_code="E282",
        wildcard_icd_code=False,
        n_rows=n_rows,
    )


@data_loaders.register("sleep_apnea")
def sleep_apnea(n_rows: Optional[int] = None) -> pd.DataFrame:
    return from_physical_visits(
        icd_code=["G473", "G4732"],
        wildcard_icd_code=False,
        n_rows=n_rows,
    )


@data_loaders.register("sleep_problems_unspecified")
def sleep_problems_unspecified(n_rows: Optional[int] = None) -> pd.DataFrame:
    return from_physical_visits(
        icd_code="G479",
        wildcard_icd_code=False,
        n_rows=n_rows,
    )


@data_loaders.register("copd")
def copd(n_rows: Optional[int] = None) -> pd.DataFrame:
    return from_physical_visits(
        icd_code=["j44"],
        wildcard_icd_code=True,
        n_rows=n_rows,
    )


# Psychiatric diagnoses
# data loaders for all diagnoses in the f0-chapter (organic mental disorders)
@data_loaders.register("f0_disorders")
def f0_disorders(n_rows: Optional[int] = None) -> pd.DataFrame:
    return from_physical_visits(
        icd_code="f0",
        wildcard_icd_code=True,
        n_rows=n_rows,
    )


@data_loaders.register("dementia")
def dementia(n_rows: Optional[int] = None) -> pd.DataFrame:
    return from_physical_visits(
        icd_code=["f00", "f01", "f02", "f03", "f04"],
        wildcard_icd_code=True,
        n_rows=n_rows,
    )


@data_loaders.register("delirium")
def delirium(n_rows: Optional[int] = None) -> pd.DataFrame:
    return from_physical_visits(
        icd_code="f05",
        wildcard_icd_code=True,
        n_rows=n_rows,
    )


@data_loaders.register("miscellaneous_organic_mental_disorders")
def misc_organic_mental_disorders(n_rows: Optional[int] = None) -> pd.DataFrame:
    return from_physical_visits(
        icd_code=["f06", "f07", "f09"],
        wildcard_icd_code=True,
        n_rows=n_rows,
    )


# data loaders for all diagnoses in the f1-chapter (mental and behavioural disorders due to psychoactive substance use)
@data_loaders.register("f1_disorders")
def f1_disorders(n_rows: Optional[int] = None) -> pd.DataFrame:
    return from_physical_visits(
        icd_code="f1",
        wildcard_icd_code=True,
        n_rows=n_rows,
    )


@data_loaders.register("alcohol_dependency")
def alcohol_dependency(n_rows: Optional[int] = None) -> pd.DataFrame:
    return from_physical_visits(
        icd_code="f10",
        wildcard_icd_code=True,
        n_rows=n_rows,
    )


@data_loaders.register("opioid_dependency")
def opioids_and_sedatives(n_rows: Optional[int] = None) -> pd.DataFrame:
    return from_physical_visits(
        icd_code="f11",
        wildcard_icd_code=True,
        n_rows=n_rows,
    )


@data_loaders.register("cannabinoid_dependency")
def cannabinoid_dependency(n_rows: Optional[int] = None) -> pd.DataFrame:
    return from_physical_visits(
        icd_code="f12",
        wildcard_icd_code=True,
        n_rows=n_rows,
    )


@data_loaders.register("sedative_dependency")
def sedative_dependency(n_rows: Optional[int] = None) -> pd.DataFrame:
    return from_physical_visits(
        icd_code="f13",
        wildcard_icd_code=True,
        n_rows=n_rows,
    )


@data_loaders.register("stimulant_dependencies")
def stimulant_deo(n_rows: Optional[int] = None) -> pd.DataFrame:
    return from_physical_visits(
        icd_code=["f14", "f15"],
        wildcard_icd_code=True,
        n_rows=n_rows,
    )


@data_loaders.register("hallucinogen_dependency")
def hallucinogen_dependency(n_rows: Optional[int] = None) -> pd.DataFrame:
    return from_physical_visits(
        icd_code="f16",
        wildcard_icd_code=True,
        n_rows=n_rows,
    )


@data_loaders.register("tobacco_dependency")
def tobacco_dependency(n_rows: Optional[int] = None) -> pd.DataFrame:
    return from_physical_visits(
        icd_code="f17",
        wildcard_icd_code=True,
        n_rows=n_rows,
    )


@data_loaders.register("miscellaneous_drug_dependencies")
def misc_drugs(n_rows: Optional[int] = None) -> pd.DataFrame:
    return from_physical_visits(
        icd_code=["f18", "f19"],
        wildcard_icd_code=True,
        n_rows=n_rows,
    )


# data loaders for all diagnoses in the f2-chapter (schizophrenia, schizotypal and delusional disorders)


@data_loaders.register("f2_disorders")
def f2_disorders(n_rows: Optional[int] = None) -> pd.DataFrame:
    return from_physical_visits(
        icd_code="f2",
        wildcard_icd_code=True,
        n_rows=n_rows,
    )


@data_loaders.register("schizophrenia")
def schizophrenia(n_rows: Optional[int] = None) -> pd.DataFrame:
    return from_physical_visits(
        icd_code="f20",
        wildcard_icd_code=True,
        n_rows=n_rows,
    )


@data_loaders.register("schizoaffective")
def schizoaffective(n_rows: Optional[int] = None) -> pd.DataFrame:
    return from_physical_visits(
        icd_code="f25",
        wildcard_icd_code=True,
        n_rows=n_rows,
    )


@data_loaders.register("miscellaneous_psychotic_disorders")
def misc_psychosis(n_rows: Optional[int] = None) -> pd.DataFrame:
    return from_physical_visits(
        icd_code=["f21", "f22", "f23", "f24", "f28", "f29"],
        wildcard_icd_code=True,
        n_rows=n_rows,
    )


# data loaders for all diagnoses in the f3-chapter (mood (affective) disorders).


@data_loaders.register("f3_disorders")
def f3_disorders(n_rows: Optional[int] = None) -> pd.DataFrame:
    return from_physical_visits(
        icd_code="f3",
        wildcard_icd_code=True,
        n_rows=n_rows,
    )


@data_loaders.register("manic_and_bipolar")
def manic_and_bipolar(n_rows: Optional[int] = None) -> pd.DataFrame:
    return from_physical_visits(
        icd_code=["f30", "f31"],
        wildcard_icd_code=True,
        n_rows=n_rows,
    )


@data_loaders.register("depressive_disorders")
def depressive_disorders(n_rows: Optional[int] = None) -> pd.DataFrame:
    return from_physical_visits(
        icd_code=["f32", "f33", "f34", "f38"],
        wildcard_icd_code=True,
        n_rows=n_rows,
    )


@data_loaders.register("miscellaneous_affective_disorders")
def misc_affective_disorders(n_rows: Optional[int] = None) -> pd.DataFrame:
    return from_physical_visits(
        icd_code=["f38", "f39"],
        wildcard_icd_code=True,
        n_rows=n_rows,
    )


# data loaders for all diagnoses in the f4-chapter (neurotic, stress-related and somatoform disorders).


@data_loaders.register("f4_disorders")
def f4_disorders(n_rows: Optional[int] = None) -> pd.DataFrame:
    return from_physical_visits(
        icd_code="f4",
        wildcard_icd_code=True,
        n_rows=n_rows,
    )


@data_loaders.register("phobic_anxiety_ocd")
def phobic_and_anxiety(n_rows: Optional[int] = None) -> pd.DataFrame:
    return from_physical_visits(
        icd_code=["f40", "f41", "f42"],
        wildcard_icd_code=True,
        n_rows=n_rows,
    )


@data_loaders.register("reaction_to_severe_stress_and_adjustment_disorders")
def stress_and_adjustment(n_rows: Optional[int] = None) -> pd.DataFrame:
    return from_physical_visits(
        icd_code="f43",
        wildcard_icd_code=True,
        n_rows=n_rows,
    )


@data_loaders.register("dissociative_somatoform_miscellaneous")
def dissociative_somatoform_and_misc(n_rows: Optional[int] = None) -> pd.DataFrame:
    return from_physical_visits(
        icd_code=["f44", "f45", "f48"],
        wildcard_icd_code=True,
        n_rows=n_rows,
    )


# data loaders for all diagnoses in the f5-chapter (behavioural syndromes associated with physiological disturbances and physical factors).


@data_loaders.register("f5_disorders")
def f5_disorders(n_rows: Optional[int] = None) -> pd.DataFrame:
    return from_physical_visits(
        icd_code="f5",
        wildcard_icd_code=True,
        n_rows=n_rows,
    )


@data_loaders.register("eating_disorders")
def eating_disorders(n_rows: Optional[int] = None) -> pd.DataFrame:
    return from_physical_visits(
        icd_code="f50",
        wildcard_icd_code=True,
        n_rows=n_rows,
    )


@data_loaders.register("sleeping_and_sexual_disorders")
def sleeping_and_sexual_disorders(n_rows: Optional[int] = None) -> pd.DataFrame:
    return from_physical_visits(
        icd_code=["f51", "f52"],
        wildcard_icd_code=True,
        n_rows=n_rows,
    )


@data_loaders.register("miscellaneous_f5_disorders")
def misc_f5(n_rows: Optional[int] = None) -> pd.DataFrame:
    return from_physical_visits(
        icd_code=["f53", "f54", "f55", "f59"],
        wildcard_icd_code=True,
        n_rows=n_rows,
    )


# data loaders for all diagnoses in the f6-chapter (disorders of adult personality and behaviour).
@data_loaders.register("f6_disorders")
def f6_disorders(n_rows: Optional[int] = None) -> pd.DataFrame:
    return from_physical_visits(
        icd_code="f6",
        wildcard_icd_code=True,
        n_rows=n_rows,
    )


@data_loaders.register("cluster_a")
def cluster_a(n_rows: Optional[int] = None) -> pd.DataFrame:
    return from_physical_visits(
        icd_code=["f600", "f601"],
        wildcard_icd_code=False,
        n_rows=n_rows,
    )


@data_loaders.register("cluster_b")
def cluster_b(n_rows: Optional[int] = None) -> pd.DataFrame:
    return from_physical_visits(
        icd_code=["f602", "f603", "f604"],
        wildcard_icd_code=True,
        n_rows=n_rows,
    )


@data_loaders.register("cluster_c")
def cluster_c(n_rows: Optional[int] = None) -> pd.DataFrame:
    return from_physical_visits(
        icd_code=["f605", "f606", "f607"],
        wildcard_icd_code=True,
        n_rows=n_rows,
    )


@data_loaders.register("miscellaneous_personality_disorders")
def misc_personality_disorders(n_rows: Optional[int] = None) -> pd.DataFrame:
    return from_physical_visits(
        icd_code=["f608", "f609", "f61", "f62", "f63", "f68", "f69"],
        wildcard_icd_code=True,
        n_rows=n_rows,
    )


@data_loaders.register("sexual_disorders")
def misc_personality(n_rows: Optional[int] = None) -> pd.DataFrame:
    return from_physical_visits(
        icd_code=["f65", "f66"],
        wildcard_icd_code=True,
        n_rows=n_rows,
    )

    # f64 sexual identity disorders is excluded


# data loaders for all diagnoses in the f7-chapter (mental retardation).
@data_loaders.register("f7_disorders")
def f7_disorders(n_rows: Optional[int] = None) -> pd.DataFrame:
    return from_physical_visits(
        icd_code="f7",
        wildcard_icd_code=True,
        n_rows=n_rows,
    )


@data_loaders.register("mild_mental_retardation")
def mild_mental_retardation(n_rows: Optional[int] = None) -> pd.DataFrame:
    return from_physical_visits(
        icd_code="f70",
        wildcard_icd_code=True,
        n_rows=n_rows,
    )


@data_loaders.register("moderate_mental_retardation")
def moderate_mental_retardation(n_rows: Optional[int] = None) -> pd.DataFrame:
    return from_physical_visits(
        icd_code="f71",
        wildcard_icd_code=True,
        n_rows=n_rows,
    )


@data_loaders.register("severe_mental_retardation")
def severe_mental_retardation(n_rows: Optional[int] = None) -> pd.DataFrame:
    return from_physical_visits(
        icd_code=["f72", "f73"],
        wildcard_icd_code=True,
        n_rows=n_rows,
    )


@data_loaders.register("miscellaneous_mental_retardation_disorders")
def misc_mental_retardation(n_rows: Optional[int] = None) -> pd.DataFrame:
    return from_physical_visits(
        icd_code=["f78", "f79"],
        wildcard_icd_code=True,
        n_rows=n_rows,
    )


# data loaders for all diagnoses in the f8-chapter (disorders of psychological development).
@data_loaders.register("f8_disorders")
def f8_disorders(n_rows: Optional[int] = None) -> pd.DataFrame:
    return from_physical_visits(
        icd_code="f8",
        wildcard_icd_code=True,
        n_rows=n_rows,
    )


@data_loaders.register("pervasive_developmental_disorders")
def pervasive_developmental_disorders(n_rows: Optional[int] = None) -> pd.DataFrame:
    return from_physical_visits(
        icd_code="f84",
        wildcard_icd_code=True,
        n_rows=n_rows,
    )


@data_loaders.register("miscellaneous_f8_disorders")
def misc_f8(n_rows: Optional[int] = None) -> pd.DataFrame:
    return from_physical_visits(
        icd_code=["f80", "f81", "f82", "f83", "f88", "f89"],
        wildcard_icd_code=True,
        n_rows=n_rows,
    )


# data loaders for all diagnoses in the f9-chapter (child and adolescent disorders).
@data_loaders.register("f9_disorders")
def f9_disorders(n_rows: Optional[int] = None) -> pd.DataFrame:
    return from_physical_visits(
        icd_code="f9",
        wildcard_icd_code=True,
        n_rows=n_rows,
    )


@data_loaders.register("hyperkinetic_disorders")
def hyperkinetic_disorders(n_rows: Optional[int] = None) -> pd.DataFrame:
    return from_physical_visits(
        icd_code="f90",
        wildcard_icd_code=True,
        n_rows=n_rows,
    )


@data_loaders.register("behavioural_disorders")
def behavioural_disorders(n_rows: Optional[int] = None) -> pd.DataFrame:
    return from_physical_visits(
        icd_code=["f91", "f92", "f93", "f94"],
        wildcard_icd_code=True,
        n_rows=n_rows,
    )


@data_loaders.register("tics_and_miscellaneous_f9")
def tics_and_misc(n_rows: Optional[int] = None) -> pd.DataFrame:
    return from_physical_visits(
        icd_code=["f95", "f98"],
        wildcard_icd_code=True,
        n_rows=n_rows,
    )


@data_loaders.register("gerd")
def gerd(n_rows: Optional[int] = None) -> pd.DataFrame:
    """Gastroesophageal reflux disease (GERD) diagnoses"""
    return from_physical_visits(
        icd_code="k21",
        wildcard_icd_code=True,
        n_rows=n_rows,
    )<|MERGE_RESOLUTION|>--- conflicted
+++ resolved
@@ -73,13 +73,8 @@
 
 
 def from_physical_visits(
-<<<<<<< HEAD
-    icd_code: Union[str, list[str]],
-    output_col_name_override: Optional[str] = "value",
-=======
     icd_code: Union[list[str], str],
     output_col_name: Optional[str] = "value",
->>>>>>> be0ac9fa
     n_rows: Optional[int] = None,
     wildcard_icd_code: Optional[bool] = False,
 ) -> pd.DataFrame:
