"""Test that feature spec objects work as intended."""
import pandas as pd
import pytest

<<<<<<< HEAD
from timeseriesflattener.feature_spec_objects import AnySpec
from timeseriesflattener.testing.load_synth_data import (  # pylint: disable=unused-import
    load_synth_predictor_float,
=======
from timeseriesflattener.feature_spec_objects import (
    AnySpec,
    check_that_col_names_in_kwargs_exist_in_df,
>>>>>>> bd15941e
)


def test_anyspec_init():
    """Test that AnySpec initialises correctly."""
    values_loader_name = "synth_predictor_float"

    spec = AnySpec(
        values_loader=values_loader_name,
        prefix="test",
    )

    assert isinstance(spec.values_df, pd.DataFrame)
    assert spec.feature_name == values_loader_name


def test_loader_kwargs():
    """Test that loader kwargs are passed correctly."""
    spec = AnySpec(
        values_loader="synth_predictor_float",
        prefix="test",
        loader_kwargs={"n_rows": 10},
    )

    assert len(spec.values_df) == 10


def test_anyspec_incorrect_values_loader_str():
    """Raise error if values loader is not a key in registry."""
    with pytest.raises(ValueError, match=r".*in registry.*"):
        AnySpec(values_loader="I don't exist", prefix="test")


def test_that_col_names_in_kwargs_exist_in_df():
    """Raise error if col name specified which is not in df."""
    # Create a sample dataframe
    df = pd.DataFrame({"A": [1, 2, 3], "B": [4, 5, 6], "C": [7, 8, 9]})

    # Test valid column names
    data = {"col_name_1": "A", "col_name_2": "B", "values_df": df}
    check_that_col_names_in_kwargs_exist_in_df(data=data, df=df)

    # Test invalid column names
    data = {"col_name_1": "A", "col_name_2": "D", "values_df": df}
    with pytest.raises(ValueError, match="D is not in df"):
        check_that_col_names_in_kwargs_exist_in_df(data=data, df=df)<|MERGE_RESOLUTION|>--- conflicted
+++ resolved
@@ -2,16 +2,16 @@
 import pandas as pd
 import pytest
 
-<<<<<<< HEAD
-from timeseriesflattener.feature_spec_objects import AnySpec
-from timeseriesflattener.testing.load_synth_data import (  # pylint: disable=unused-import
-    load_synth_predictor_float,
-=======
 from timeseriesflattener.feature_spec_objects import (
     AnySpec,
     check_that_col_names_in_kwargs_exist_in_df,
->>>>>>> bd15941e
 )
+from timeseriesflattener.testing.load_synth_data import (  # pylint: disable=unused-import
+    load_synth_predictor_float,
+)
+
+# Avoid ruff removing as unused
+used_loaders = [load_synth_predictor_float]
 
 
 def test_anyspec_init():
